// Copyright 2024 the JSR authors. All rights reserved. MIT license.

use deno_ast::emit;
use deno_ast::fold_program;
<<<<<<< HEAD
use deno_ast::swc::common::Globals;
use deno_ast::swc::common::Mark;
=======
use deno_ast::swc::ast::CallExpr;
use deno_ast::swc::ast::Callee;
use deno_ast::swc::ast::ExportAll;
use deno_ast::swc::ast::Expr;
use deno_ast::swc::ast::ExprOrSpread;
use deno_ast::swc::ast::ImportDecl;
use deno_ast::swc::ast::Lit;
use deno_ast::swc::ast::Module;
use deno_ast::swc::ast::NamedExport;
use deno_ast::swc::ast::Str;
use deno_ast::swc::visit::as_folder;
use deno_ast::swc::visit::noop_visit_mut_type;
use deno_ast::swc::visit::FoldWith;
use deno_ast::swc::visit::VisitMut;
>>>>>>> 786e333a
use deno_ast::swc::visit::VisitMutWith;
use deno_ast::EmittedSource;
use deno_ast::ParsedSource;
use deno_ast::SourceMap;
use deno_ast::SourceMapOption;
use deno_ast::TranspileOptions;
use deno_graph::FastCheckTypeModule;

use crate::npm::import_transform::ImportRewriteTransformer;

use super::specifiers::RewriteKind;
use super::specifiers::SpecifierRewriter;

pub fn transpile_to_js(
  source: &ParsedSource,
  specifier_rewriter: SpecifierRewriter,
) -> Result<String, anyhow::Error> {
  let emit_options = deno_ast::EmitOptions {
    source_map: SourceMapOption::Inline,
    inline_sources: false,
    keep_comments: true,
  };

  let file_name = source.specifier().path().split('/').last().unwrap();
  let source_map =
    SourceMap::single(file_name, source.text_info().text_str().to_owned());

<<<<<<< HEAD
  let mut program = source.program_ref().clone();

  let mut import_rewrite_transformer = ImportRewriteTransformer {
    specifier_rewriter,
    kind: RewriteKind::Source,
  };
  program.visit_mut_with(&mut import_rewrite_transformer);

  let comments = source.comments().as_single_threaded();

  let transpile_options = TranspileOptions {
    use_decorators_proposal: true,
    use_ts_decorators: false,

    // TODO: JSX
    ..Default::default()
  };

  let globals = Globals::new();
  let program = deno_ast::swc::common::GLOBALS.set(&globals, || {
    let top_level_mark = Mark::fresh(Mark::root());

    fold_program(
=======
  // needs to align with what's done internally in source map
  assert_eq!(1, source.text_info().range().start.as_byte_pos().0);
  // we need the comments to be mutable, so make it single threaded
  let comments = source.comments().as_single_threaded();
  source.globals().with(|marks| {
    let mut folder = as_folder(NpmImportTransform);
    // todo(dsherret): this shouldn't clone the entire program. Probably we
    // should add a way to run `transpile` with custom folders
    let program = source.program_ref().clone().fold_with(&mut folder);

    let program = fold_program(
>>>>>>> 786e333a
      program,
      &transpile_options,
      &source_map,
      &comments,
      marks,
      source.diagnostics(),
    )
  })?;

  let emitted = emit(&program, &comments, &source_map, &emit_options)?;

  Ok(emitted.text)
}

pub fn transpile_to_dts(
  source: &ParsedSource,
  fast_check_module: &FastCheckTypeModule,
  specifier_rewriter: SpecifierRewriter,
) -> Result<String, anyhow::Error> {
  let dts = fast_check_module.dts.as_ref().unwrap();

  let emit_options = deno_ast::EmitOptions {
    source_map: SourceMapOption::Inline,
    inline_sources: false,
    keep_comments: true,
  };

  let file_name = source.specifier().path().split('/').last().unwrap();
  let source_map =
    SourceMap::single(file_name, source.text_info().text_str().to_owned());

  let mut program = dts.program.clone();

  let mut import_rewrite_transformer = ImportRewriteTransformer {
    specifier_rewriter,
    kind: RewriteKind::Declaration,
  };
  program.visit_mut_with(&mut import_rewrite_transformer);

  let comments = dts.comments.as_single_threaded();

  let EmittedSource { text, .. } =
    emit(&program, &comments, &source_map, &emit_options)?;

  Ok(text)
}<|MERGE_RESOLUTION|>--- conflicted
+++ resolved
@@ -2,25 +2,6 @@
 
 use deno_ast::emit;
 use deno_ast::fold_program;
-<<<<<<< HEAD
-use deno_ast::swc::common::Globals;
-use deno_ast::swc::common::Mark;
-=======
-use deno_ast::swc::ast::CallExpr;
-use deno_ast::swc::ast::Callee;
-use deno_ast::swc::ast::ExportAll;
-use deno_ast::swc::ast::Expr;
-use deno_ast::swc::ast::ExprOrSpread;
-use deno_ast::swc::ast::ImportDecl;
-use deno_ast::swc::ast::Lit;
-use deno_ast::swc::ast::Module;
-use deno_ast::swc::ast::NamedExport;
-use deno_ast::swc::ast::Str;
-use deno_ast::swc::visit::as_folder;
-use deno_ast::swc::visit::noop_visit_mut_type;
-use deno_ast::swc::visit::FoldWith;
-use deno_ast::swc::visit::VisitMut;
->>>>>>> 786e333a
 use deno_ast::swc::visit::VisitMutWith;
 use deno_ast::EmittedSource;
 use deno_ast::ParsedSource;
@@ -48,55 +29,40 @@
   let source_map =
     SourceMap::single(file_name, source.text_info().text_str().to_owned());
 
-<<<<<<< HEAD
   let mut program = source.program_ref().clone();
 
-  let mut import_rewrite_transformer = ImportRewriteTransformer {
-    specifier_rewriter,
-    kind: RewriteKind::Source,
-  };
-  program.visit_mut_with(&mut import_rewrite_transformer);
-
-  let comments = source.comments().as_single_threaded();
-
-  let transpile_options = TranspileOptions {
-    use_decorators_proposal: true,
-    use_ts_decorators: false,
-
-    // TODO: JSX
-    ..Default::default()
-  };
-
-  let globals = Globals::new();
-  let program = deno_ast::swc::common::GLOBALS.set(&globals, || {
-    let top_level_mark = Mark::fresh(Mark::root());
-
-    fold_program(
-=======
   // needs to align with what's done internally in source map
   assert_eq!(1, source.text_info().range().start.as_byte_pos().0);
   // we need the comments to be mutable, so make it single threaded
   let comments = source.comments().as_single_threaded();
   source.globals().with(|marks| {
-    let mut folder = as_folder(NpmImportTransform);
-    // todo(dsherret): this shouldn't clone the entire program. Probably we
-    // should add a way to run `transpile` with custom folders
-    let program = source.program_ref().clone().fold_with(&mut folder);
+    let mut import_rewrite_transformer = ImportRewriteTransformer {
+      specifier_rewriter,
+      kind: RewriteKind::Source,
+    };
+    program.visit_mut_with(&mut import_rewrite_transformer);
+
+    let transpile_options = TranspileOptions {
+      use_decorators_proposal: true,
+      use_ts_decorators: false,
+
+      // TODO: JSX
+      ..Default::default()
+    };
 
     let program = fold_program(
->>>>>>> 786e333a
       program,
       &transpile_options,
       &source_map,
       &comments,
       marks,
       source.diagnostics(),
-    )
-  })?;
+    )?;
 
-  let emitted = emit(&program, &comments, &source_map, &emit_options)?;
+    let emitted = emit(&program, &comments, &source_map, &emit_options)?;
 
-  Ok(emitted.text)
+    Ok(emitted.text)
+  })
 }
 
 pub fn transpile_to_dts(
@@ -116,6 +82,8 @@
   let source_map =
     SourceMap::single(file_name, source.text_info().text_str().to_owned());
 
+  let comments = dts.comments.as_single_threaded();
+
   let mut program = dts.program.clone();
 
   let mut import_rewrite_transformer = ImportRewriteTransformer {
@@ -124,8 +92,6 @@
   };
   program.visit_mut_with(&mut import_rewrite_transformer);
 
-  let comments = dts.comments.as_single_threaded();
-
   let EmittedSource { text, .. } =
     emit(&program, &comments, &source_map, &emit_options)?;
 
