--- conflicted
+++ resolved
@@ -22,7 +22,6 @@
 use deno_doc::html::UrlResolveKind;
 use deno_doc::html::UsageComposerEntry;
 use deno_doc::html::pages::SymbolPage;
-use deno_doc::html::util::Id;
 use deno_semver::RangeSetOrTag;
 use indexmap::IndexMap;
 use std::borrow::Cow;
@@ -516,11 +515,7 @@
       markdown_renderer,
       markdown_stripper: Rc::new(deno_doc::html::comrak::strip),
       head_inject: None,
-<<<<<<< HEAD
       id_prefix,
-=======
-      id_prefix: None,
->>>>>>> 172e2961
     },
     None,
     deno_doc::html::FileMode::Normal,
@@ -615,11 +610,7 @@
         .render(
           "symbol_content",
           &deno_doc::html::SymbolContentCtx {
-<<<<<<< HEAD
             id: deno_doc::html::util::Id::empty(),
-=======
-            id: Id::empty(),
->>>>>>> 172e2961
             sections,
             docs: None,
           },
