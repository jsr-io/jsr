// Copyright 2024 the JSR authors. All rights reserved. MIT license.
use crate::db::RuntimeCompat;
use crate::db::{GithubRepository, ReadmeSource};
use crate::ids::PackageName;
use crate::ids::ScopeName;
use crate::ids::Version;
use anyhow::Context;
use comrak::nodes::{Ast, AstNode, NodeValue};
use deno_ast::ModuleSpecifier;
use deno_doc::html::pages::SymbolPage;
use deno_doc::html::DocNodeWithContext;
use deno_doc::html::GenerateCtx;
use deno_doc::html::HrefResolver;
use deno_doc::html::RenderContext;
use deno_doc::html::ShortPath;
use deno_doc::html::UrlResolveKind;
use deno_doc::html::UsageComposerEntry;
use deno_doc::html::HANDLEBARS;
use deno_doc::Location;
use deno_doc::{DocNode, DocNodeDef};
use deno_semver::RangeSetOrTag;
use indexmap::IndexMap;
use std::borrow::Cow;
use std::cell::RefCell;
use std::rc::Rc;
use std::sync::Arc;
use std::sync::OnceLock;
use tracing::instrument;
use url::Url;

pub type DocNodesByUrl = IndexMap<ModuleSpecifier, Vec<DocNode>>;

pub type URLRewriter =
  Arc<dyn (Fn(Option<&ShortPath>, &str) -> String) + Send + Sync>;

thread_local! {
  static CURRENT_FILE: RefCell<Option<Option<ShortPath>>> = const { RefCell::new(None) };
  static URL_REWRITER: RefCell<Option<URLRewriter>> = const { RefCell::new(None) };
}

lazy_static::lazy_static! {
  static ref AMMONIA: ammonia::Builder<'static> = {
    let mut ammonia_builder = ammonia::Builder::default();

    ammonia_builder
      .add_tags(["video", "button", "svg", "path", "rect"])
      .add_generic_attributes(["id", "align"])
      .add_tag_attributes("button", ["data-copy"])
      .add_tag_attributes(
        "svg",
        [
          "class",
          "width",
          "height",
          "viewBox",
          "fill",
          "xmlns",
          "stroke",
          "stroke-width",
          "stroke-linecap",
          "stroke-linejoin",
        ],
      )
      .add_tag_attributes(
        "path",
        [
          "d",
          "fill",
          "fill-rule",
          "clip-rule",
          "stroke",
          "stroke-width",
          "stroke-linecap",
          "stroke-linejoin",
        ],
      )
      .add_tag_attributes("rect", ["x", "y", "width", "height", "fill"])
      .add_tag_attributes("video", ["src", "controls"])
      .add_allowed_classes("pre", ["highlight"])
      .add_allowed_classes("button", ["copyButton"])
      .add_allowed_classes(
        "div",
        [
          "alert",
          "alert-note",
          "alert-tip",
          "alert-important",
          "alert-warning",
          "alert-caution",
          "or-bar"
        ],
      )
      .link_rel(Some("nofollow"))
      .url_relative(ammonia::UrlRelative::Custom(Box::new(
        AmmoniaRelativeUrlEvaluator(),
      )))
      .add_allowed_classes("span", crate::tree_sitter::CLASSES);

    ammonia_builder
  };
}

struct AmmoniaRelativeUrlEvaluator();

impl ammonia::UrlRelativeEvaluate<'_> for AmmoniaRelativeUrlEvaluator {
  fn evaluate<'a>(&self, url: &'a str) -> Option<Cow<'a, str>> {
    URL_REWRITER.with(|url_rewriter| {
      let rewriter = url_rewriter.borrow();
      let url_rewriter = rewriter.as_ref().unwrap();
      CURRENT_FILE.with(|current_file| {
        Some(
          url_rewriter(current_file.borrow().as_ref().unwrap().as_ref(), url)
            .into(),
        )
      })
    })
  }
}

enum Alert {
  Note,
  Tip,
  Important,
  Warning,
  Caution,
}

fn match_node_value<'a>(
  arena: &'a comrak::Arena<AstNode<'a>>,
  node: &'a AstNode<'a>,
  options: &comrak::Options,
  plugins: &comrak::Plugins,
) {
  match &node.data.borrow().value {
    NodeValue::BlockQuote => {
      if let Some(paragraph_child) = node.first_child() {
        if paragraph_child.data.borrow().value == NodeValue::Paragraph {
          let alert = paragraph_child.first_child().and_then(|text_child| {
            if let NodeValue::Text(text) = &text_child.data.borrow().value {
              match text
                .split_once(' ')
                .map_or((text.as_str(), None), |(kind, title)| {
                  (kind, Some(title))
                }) {
                ("[!NOTE]", title) => {
                  Some((Alert::Note, title.unwrap_or("Note").to_string()))
                }
                ("[!TIP]", title) => {
                  Some((Alert::Tip, title.unwrap_or("Tip").to_string()))
                }
                ("[!IMPORTANT]", title) => Some((
                  Alert::Important,
                  title.unwrap_or("Important").to_string(),
                )),
                ("[!WARNING]", title) => {
                  Some((Alert::Warning, title.unwrap_or("Warning").to_string()))
                }
                ("[!CAUTION]", title) => {
                  Some((Alert::Caution, title.unwrap_or("Caution").to_string()))
                }
                _ => None,
              }
            } else {
              None
            }
          });

          if let Some((alert, title)) = alert {
            let start_col = node.data.borrow().sourcepos.start;

            let document = arena.alloc(AstNode::new(RefCell::new(Ast::new(
              NodeValue::Document,
              start_col,
            ))));

            let node_without_alert = arena.alloc(AstNode::new(RefCell::new(
              Ast::new(NodeValue::Paragraph, start_col),
            )));

            for child_node in paragraph_child.children().skip(1) {
              node_without_alert.append(child_node);
            }
            for child_node in node.children().skip(1) {
              node_without_alert.append(child_node);
            }

            document.append(node_without_alert);

            let html =
              deno_doc::html::comrak::render_node(document, options, plugins);

            let alert_title = match alert {
              Alert::Note => {
                format!("{}{title}", include_str!("./docs/info-circle.svg"))
              }
              Alert::Tip => {
                format!("{}{title}", include_str!("./docs/bulb.svg"))
              }
              Alert::Important => {
                format!("{}{title}", include_str!("./docs/warning-message.svg"))
              }
              Alert::Warning => format!(
                "{}{title}",
                include_str!("./docs/warning-triangle.svg")
              ),
              Alert::Caution => {
                format!("{}{title}", include_str!("./docs/warning-octagon.svg"))
              }
            };

            let html = format!(
              r#"<div class="alert alert-{}"><div>{alert_title}</div><div>{html}</div></div>"#,
              match alert {
                Alert::Note => "note",
                Alert::Tip => "tip",
                Alert::Important => "important",
                Alert::Warning => "warning",
                Alert::Caution => "caution",
              }
            );

            let alert_node = arena.alloc(AstNode::new(RefCell::new(Ast::new(
              NodeValue::HtmlBlock(comrak::nodes::NodeHtmlBlock {
                block_type: 6,
                literal: html,
              }),
              start_col,
            ))));
            node.insert_before(alert_node);
            node.detach();
          }
        }
      }
    }
    NodeValue::Link(link) => {
      if link.url.ends_with(".mov") || link.url.ends_with(".mp4") {
        let start_col = node.data.borrow().sourcepos.start;

        let html = format!(r#"<video src="{}" controls></video>"#, link.url);

        let alert_node = arena.alloc(AstNode::new(RefCell::new(Ast::new(
          NodeValue::HtmlBlock(comrak::nodes::NodeHtmlBlock {
            block_type: 6,
            literal: html,
          }),
          start_col,
        ))));
        node.insert_before(alert_node);
        node.detach();
      }
    }
    _ => {}
  }
}

static DENO_TYPES: OnceLock<std::collections::HashSet<Vec<String>>> =
  OnceLock::new();
static WEB_TYPES: OnceLock<std::collections::HashMap<Vec<String>, String>> =
  OnceLock::new();

#[derive(serde::Deserialize)]
struct WebType {
  id: Vec<String>,
  docs: String,
}

#[instrument(name = "generate_docs", skip(source_files, graph, analyzer), err)]
pub fn generate_docs(
  mut source_files: Vec<ModuleSpecifier>,
  graph: &deno_graph::ModuleGraph,
  analyzer: &deno_graph::CapturingModuleAnalyzer,
) -> Result<DocNodesByUrl, anyhow::Error> {
  source_files.sort();

  let parser = deno_doc::DocParser::new(
    graph,
    analyzer,
    &source_files,
    deno_doc::DocParserOptions {
      diagnostics: false,
      private: false,
    },
  )?;

  let doc_nodes_by_url = parser.parse()?;

  Ok(doc_nodes_by_url)
}

#[derive(Debug)]
pub enum DocsRequest {
  AllSymbols,
  Index,
  File(ModuleSpecifier),
  Symbol(ModuleSpecifier, String),
}

#[derive(Debug)]
pub enum GeneratedDocsOutput {
  Docs(GeneratedDocs),
  Redirect(String),
}

#[derive(Debug)]
pub struct GeneratedDocs {
  pub breadcrumbs: Option<String>,
  pub toc: Option<String>,
  pub main: String,
}

pub struct DocsInfo {
  pub main_entrypoint: Option<Url>,
  pub entrypoint_url: Option<Url>,
  pub rewrite_map: IndexMap<Url, String>,
}

pub fn get_docs_info(
  exports: &crate::db::ExportsMap,
  entrypoint: Option<&str>,
) -> DocsInfo {
  let mut main_entrypoint = None;
  let mut entrypoint_url = None;
  let mut rewrite_map = IndexMap::new();

  let base_url = Url::parse("file:///").unwrap();

  for (name, path) in exports.iter() {
    let specifier = Url::options()
      .base_url(Some(&base_url))
      .parse(path)
      .unwrap();
    let key = if name == "." {
      main_entrypoint = Some(specifier.clone());

      name.as_str()
    } else {
      name.strip_prefix('.').unwrap_or(name)
    };
    if let Some(entrypoint) = entrypoint {
      if key.strip_prefix('/').unwrap_or(key) == entrypoint {
        entrypoint_url = Some(specifier.clone());
      }
    }
    rewrite_map.insert(specifier, key.into());
  }

  DocsInfo {
    main_entrypoint,
    entrypoint_url,
    rewrite_map,
  }
}

fn get_url_rewriter(
  base: String,
  github_repository: Option<GithubRepository>,
  is_readme: bool,
) -> URLRewriter {
  Arc::new(move |current_file, url| {
    if url.starts_with('#') || url.starts_with('/') {
      return url.to_string();
    }

    let base = if let Some(github_repository) = &github_repository {
      if url.rsplit_once('.').is_some_and(|(_path, extension)| {
        matches!(
          extension,
          "png"
            | "jpg"
            | "jpeg"
            | "svg"
            | "webm"
            | "webp"
            | "mp4"
            | "mov"
            | "avif"
            | "gif"
            | "ico"
        )
      }) {
        format!(
          "https://raw.githubusercontent.com/{}/{}/HEAD",
          github_repository.owner, github_repository.name
        )
      } else {
        format!(
          "https://github.com/{}/{}/blob/HEAD",
          github_repository.owner, github_repository.name
        )
      }
    } else {
      base.clone()
    };

    if !is_readme {
      if let Some(current_file) = current_file {
        let (path, _file) = current_file
          .specifier
          .path()
          .rsplit_once('/')
          .unwrap_or((current_file.specifier.path(), ""));
        return format!("{base}{path}/{url}");
      }
    }

    format!("{base}/{url}")
  })
}

#[allow(clippy::too_many_arguments)]
#[instrument(
  name = "get_generate_ctx",
  skip(
    doc_nodes_by_url,
    main_entrypoint,
    rewrite_map,
    scope,
    package,
    version,
    version_is_latest,
    has_readme,
    runtime_compat,
    registry_url
  )
)]
pub fn get_generate_ctx<'a>(
  doc_nodes_by_url: DocNodesByUrl,
  main_entrypoint: Option<ModuleSpecifier>,
  rewrite_map: IndexMap<ModuleSpecifier, String>,
  scope: ScopeName,
  package: PackageName,
  version: Version,
  version_is_latest: bool,
  github_repository: Option<GithubRepository>,
  has_readme: bool,
  runtime_compat: RuntimeCompat,
  registry_url: String,
  id_prefix: Option<String>,
) -> GenerateCtx {
  let package_name = format!("@{scope}/{package}");
  let url_rewriter_base = format!("/{package_name}/{version}");

  let url_rewriter =
    get_url_rewriter(url_rewriter_base, github_repository, has_readme);

  let markdown_renderer = deno_doc::html::comrak::create_renderer(
    Some(Arc::new(super::tree_sitter::ComrakAdapter {
      show_line_numbers: false,
    })),
    Some(Box::new(match_node_value)),
    Some(Box::new(|html| AMMONIA.clean(&html).to_string())),
  );

  let markdown_renderer = Rc::new(
    move |md: &str,
          title_only: bool,
          file_path: Option<ShortPath>,
          anchorizer: deno_doc::html::jsdoc::Anchorizer| {
      CURRENT_FILE.set(Some(file_path));
      URL_REWRITER.set(Some(url_rewriter.clone()));

      // we pass None as we know that the comrak renderer doesnt use this option
      // and as such can save a clone. careful if comrak renderer changes.
      let rendered = markdown_renderer(md, title_only, None, anchorizer);

      CURRENT_FILE.set(None);
      URL_REWRITER.set(None);

      rendered
    },
  );

  GenerateCtx::new(
    deno_doc::html::GenerateOptions {
      package_name: Some(package_name),
      main_entrypoint,
      href_resolver: Rc::new(DocResolver {
        scope: scope.clone(),
        package: package.clone(),
        version,
        version_is_latest,
        registry_url,
        deno_types: DENO_TYPES
          .get_or_init(|| {
            serde_json::from_str(include_str!("./docs/deno_types.json"))
              .unwrap()
          })
          .clone(),
        web_types: WEB_TYPES
          .get_or_init(|| {
            serde_json::from_str::<Vec<WebType>>(include_str!(
              "./docs/web_builtins.json"
            ))
            .unwrap()
            .into_iter()
            .map(|web_type| (web_type.id, web_type.docs))
            .collect()
          })
          .clone(),
      }),
      usage_composer: (Rc::new(DocUsageComposer {
        runtime_compat,
        scope,
        package,
      })),
      rewrite_map: Some(rewrite_map),
      category_docs: None,
      disable_search: false,
      symbol_redirect_map: None,
      default_symbol_map: None,
      markdown_renderer,
      markdown_stripper: Rc::new(deno_doc::html::comrak::strip),
      head_inject: None,
      id_prefix,
    },
    None,
    deno_doc::html::FileMode::Normal,
    doc_nodes_by_url,
  )
  .unwrap()
}

#[allow(clippy::too_many_arguments)]
#[instrument(
  name = "generate_docs_html",
  skip(doc_nodes_by_url, rewrite_map, readme),
  err
)]
pub fn generate_docs_html(
  doc_nodes_by_url: DocNodesByUrl,
  main_entrypoint: Option<ModuleSpecifier>,
  rewrite_map: IndexMap<ModuleSpecifier, String>,
  req: DocsRequest,
  scope: ScopeName,
  package: PackageName,
  version: Version,
  version_is_latest: bool,
  github_repository: Option<GithubRepository>,
  readme: Option<String>,
  runtime_compat: RuntimeCompat,
  registry_url: String,
<<<<<<< HEAD
  id_prefix: Option<String>,
  all_symbols_section_prefix: Option<String>,
=======
  readme_source: ReadmeSource,
>>>>>>> e6e89b04
) -> Result<Option<GeneratedDocsOutput>, anyhow::Error> {
  let ctx = get_generate_ctx(
    doc_nodes_by_url,
    main_entrypoint,
    rewrite_map,
    scope,
    package,
    version,
    version_is_latest,
    github_repository,
    readme.is_some(),
    runtime_compat,
    registry_url,
    id_prefix,
  );

  match req {
    DocsRequest::AllSymbols => {
      let render_ctx =
        RenderContext::new(&ctx, &[], UrlResolveKind::AllSymbols);

      let all_doc_nodes = ctx.doc_nodes.values().flatten().map(Cow::Borrowed);

      let partitions_by_kind =
        deno_doc::html::partition::partition_nodes_by_entrypoint(
          &ctx,
          all_doc_nodes,
          true,
        );

      let sections = deno_doc::html::namespace::render_namespace(
        partitions_by_kind.into_iter().map(|(path, nodes)| {
          (
            render_ctx.clone(),
            {
              let mut header = deno_doc::html::SectionHeaderCtx::new_for_all_symbols(
                &render_ctx,
                &path,
              );
              
              if let Some(header) = &mut header {
                if let Some(all_symbols_section_prefix) = &all_symbols_section_prefix {
                  header.title = format!("{all_symbols_section_prefix}{}", header.title);
                }
              }
              
              header
            },
            nodes,
          )
        }),
      );

      let breadcrumbs = HANDLEBARS
        .render("breadcrumbs", &render_ctx.get_breadcrumbs())
        .context("failed to render breadcrumbs")?;
      let main = HANDLEBARS
        .render(
          "symbol_content",
          &deno_doc::html::SymbolContentCtx {
            id: deno_doc::html::util::Id::empty(),
            sections,
            docs: None,
          },
        )
        .context("failed to all symbols list")?;

      Ok(Some(GeneratedDocsOutput::Docs(GeneratedDocs {
        breadcrumbs: Some(breadcrumbs),
        toc: None,
        main,
      })))
    }
    DocsRequest::Index => {
      let doc_nodes = ctx
        .main_entrypoint
        .as_ref()
        .map(|entrypoint| ctx.doc_nodes.get(entrypoint).unwrap().as_slice())
        .unwrap_or_default();

      let render_ctx =
        RenderContext::new(&ctx, doc_nodes, UrlResolveKind::Root);

      let mut index_module_doc = match readme_source {
        ReadmeSource::JSDoc => ctx
          .main_entrypoint
          .as_ref()
          .map(|entrypoint| {
            deno_doc::html::jsdoc::ModuleDocCtx::new(&render_ctx, entrypoint)
          })
          .unwrap_or_default(),
        ReadmeSource::Readme => Default::default(),
      };

      if index_module_doc.sections.docs.is_none() {
        let markdown = readme
          .as_ref()
          .and_then(|readme| {
            deno_doc::html::jsdoc::markdown_to_html(
              &render_ctx,
              readme,
              deno_doc::html::jsdoc::MarkdownToHTMLOptions {
                title_only: false,
                no_toc: false,
              },
            )
          })
          .unwrap_or(
            r#"<div style="font-style: italic;">No docs found.</div>"#
              .to_string(),
          );
        index_module_doc.sections.docs = Some(markdown);
      }

      let main = HANDLEBARS
        .render("module_doc", &index_module_doc)
        .context("failed to render index module doc")?;

      let toc_ctx = deno_doc::html::ToCCtx::new(render_ctx, true, Some(&[]));

      let toc = HANDLEBARS
        .render("toc", &toc_ctx)
        .context("failed to render toc")?;

      Ok(Some(GeneratedDocsOutput::Docs(GeneratedDocs {
        breadcrumbs: None,
        toc: Some(toc),
        main,
      })))
    }
    DocsRequest::File(specifier) => {
      let (short_path, doc_nodes) = ctx
        .doc_nodes
        .iter()
        .find(|(short_path, _)| short_path.specifier == specifier)
        .context("doc nodes missing for specifier")?;

      let render_ctx = RenderContext::new(
        &ctx,
        doc_nodes,
        UrlResolveKind::File { file: short_path },
      );

      let module_doc =
        deno_doc::html::jsdoc::ModuleDocCtx::new(&render_ctx, short_path);

      let breadcrumbs = HANDLEBARS
        .render("breadcrumbs", &render_ctx.get_breadcrumbs())
        .context("failed to render breadcrumbs")?;

      let main = HANDLEBARS
        .render("module_doc", &module_doc)
        .context("failed to render module doc")?;

      let toc_ctx = deno_doc::html::ToCCtx::new(render_ctx, false, Some(&[]));

      let toc = HANDLEBARS
        .render("toc", &toc_ctx)
        .context("failed to render toc")?;

      Ok(Some(GeneratedDocsOutput::Docs(GeneratedDocs {
        breadcrumbs: Some(breadcrumbs),
        toc: Some(toc),
        main,
      })))
    }
    DocsRequest::Symbol(specifier, symbol) => {
      let (short_path, doc_nodes) = ctx
        .doc_nodes
        .iter()
        .find(|(short_path, _)| short_path.specifier == specifier)
        .context("doc nodes missing for specifier")?;

      let Some(symbol_page) =
        generate_symbol_page(&ctx, short_path, doc_nodes, &symbol)
      else {
        return Ok(None);
      };

      match symbol_page {
        SymbolPage::Symbol {
          breadcrumbs_ctx,
          symbol_group_ctx,
          toc_ctx,
          categories_panel: _categories_panel,
        } => {
          let breadcrumbs = HANDLEBARS
            .render("breadcrumbs", &breadcrumbs_ctx)
            .context("failed to render breadcrumbs")?;

          let main = HANDLEBARS
            .render("symbol_group", &symbol_group_ctx)
            .context("failed to render symbol group")?;

          let toc = HANDLEBARS
            .render("toc", &toc_ctx)
            .context("failed to render toc")?;

          Ok(Some(GeneratedDocsOutput::Docs(GeneratedDocs {
            breadcrumbs: Some(breadcrumbs),
            toc: Some(toc),
            main,
          })))
        }
        SymbolPage::Redirect { href, .. } => {
          Ok(Some(GeneratedDocsOutput::Redirect(href)))
        }
      }
    }
  }
}

fn generate_symbol_page(
  ctx: &GenerateCtx,
  short_path: &ShortPath,
  doc_nodes_for_module: &[DocNodeWithContext],
  name: &str,
) -> Option<SymbolPage> {
  let mut name_parts = name.split('.').peekable();
  let mut doc_nodes = doc_nodes_for_module.to_vec();
  let mut namespace_paths = vec![];

  let doc_nodes = 'outer: loop {
    let next_part = name_parts.next()?;
    let mut nodes = doc_nodes
      .iter()
      .filter(|node| {
        !(matches!(node.def, DocNodeDef::ModuleDoc | DocNodeDef::Import { .. })
          || node.declaration_kind == deno_doc::node::DeclarationKind::Private)
          && node.get_name() == next_part
      })
      .flat_map(|node| {
        if let Some(reference) = node.reference_def() {
          ctx
            .resolve_reference(node.parent.as_deref(), &reference.target)
            .map(|node| node.into_owned())
            .collect::<Vec<_>>()
        } else {
          vec![node.clone()]
        }
      })
      .collect::<Vec<_>>();

    if name_parts.peek().is_some() {
      for node in &nodes {
        let drilldown_node = match &node.def {
          DocNodeDef::Class { class_def: class } => {
            let mut drilldown_parts = name_parts.clone().collect::<Vec<_>>();
            let mut is_static = true;

            if drilldown_parts[0] == "prototype" {
              if drilldown_parts.len() == 1 {
                return Some(SymbolPage::Redirect {
                  current_symbol: name.to_string(),
                  href: name.rsplit_once('.').unwrap().0.to_string(),
                });
              } else {
                is_static = false;
                drilldown_parts.remove(0);
              }
            }

            let drilldown_name = drilldown_parts.join(".");

            class
              .methods
              .iter()
              .find_map(|method| {
                if *method.name == drilldown_name
                  && method.is_static == is_static
                {
                  Some(node.create_child_method(
                    DocNode::function(
                      method.name.clone(),
                      false,
                      method.location.clone(),
                      node.declaration_kind,
                      method.js_doc.clone(),
                      method.function_def.clone(),
                    ),
                    is_static,
                    method.kind,
                  ))
                } else {
                  None
                }
              })
              .or_else(|| {
                class.properties.iter().find_map(|property| {
                  if *property.name == drilldown_name
                    && property.is_static == is_static
                  {
                    Some(node.create_child_property(
                      DocNode::from(property.clone()),
                      is_static,
                    ))
                  } else {
                    None
                  }
                })
              })
          }
          DocNodeDef::Interface {
            interface_def: interface,
          } => {
            let drilldown_name =
              name_parts.clone().collect::<Vec<_>>().join(".");

            interface
              .methods
              .iter()
              .find_map(|method| {
                if method.name == drilldown_name {
                  Some(node.create_child_method(
                    DocNode::from(method.clone()),
                    true,
                    method.kind,
                  ))
                } else {
                  None
                }
              })
              .or_else(|| {
                interface.properties.iter().find_map(|property| {
                  if property.name == drilldown_name {
                    Some(node.create_child_property(
                      DocNode::from(property.clone()),
                      true,
                    ))
                  } else {
                    None
                  }
                })
              })
          }
          DocNodeDef::TypeAlias {
            type_alias_def: type_alias,
          } => {
            if let Some(ts_type_literal) =
              type_alias.ts_type.type_literal.as_ref()
            {
              let drilldown_name =
                name_parts.clone().collect::<Vec<_>>().join(".");

              ts_type_literal
                .methods
                .iter()
                .find_map(|method| {
                  if method.name == drilldown_name {
                    Some(node.create_child_method(
                      DocNode::from(method.clone()),
                      true,
                      method.kind,
                    ))
                  } else {
                    None
                  }
                })
                .or_else(|| {
                  ts_type_literal.properties.iter().find_map(|property| {
                    if property.name == drilldown_name {
                      Some(node.create_child_property(
                        DocNode::from(property.clone()),
                        true,
                      ))
                    } else {
                      None
                    }
                  })
                })
            } else {
              None
            }
          }
          DocNodeDef::Variable {
            variable_def: variable,
          } => {
            if let Some(ts_type_literal) = variable
              .ts_type
              .as_ref()
              .and_then(|ts_type| ts_type.type_literal.as_ref())
            {
              let drilldown_name =
                name_parts.clone().collect::<Vec<_>>().join(".");

              ts_type_literal
                .methods
                .iter()
                .find_map(|method| {
                  if method.name == drilldown_name {
                    Some(node.create_child_method(
                      DocNode::from(method.clone()),
                      true,
                      method.kind,
                    ))
                  } else {
                    None
                  }
                })
                .or_else(|| {
                  ts_type_literal.properties.iter().find_map(|property| {
                    if property.name == drilldown_name {
                      Some(node.create_child_property(
                        DocNode::from(property.clone()),
                        true,
                      ))
                    } else {
                      None
                    }
                  })
                })
            } else {
              None
            }
          }
          DocNodeDef::Import { .. }
          | DocNodeDef::Enum { .. }
          | DocNodeDef::ModuleDoc
          | DocNodeDef::Function { .. }
          | DocNodeDef::Namespace { .. }
          | DocNodeDef::Reference { .. } => None,
        };

        if let Some(drilldown_node) = drilldown_node {
          break 'outer vec![drilldown_node];
        }
      }
    }

    nodes = nodes
      .into_iter()
      .flat_map(|node| {
        if let Some(reference) = node.reference_def() {
          ctx
            .resolve_reference(node.parent.as_deref(), &reference.target)
            .map(|node| node.into_owned())
            .collect::<Vec<_>>()
        } else {
          vec![node]
        }
      })
      .collect::<Vec<_>>();

    if name_parts.peek().is_none() {
      break nodes;
    }

    if let Some(namespace_node) = nodes
      .iter()
      .find(|node| matches!(node.def, DocNodeDef::Namespace { .. }))
    {
      namespace_paths.push(next_part.to_string());
      doc_nodes = namespace_node
        .namespace_children
        .clone()
        .unwrap()
        .into_iter()
        .flat_map(|node| {
          if let Some(reference_def) = node.reference_def() {
            ctx
              .resolve_reference(Some(namespace_node), &reference_def.target)
              .map(|node| node.into_owned())
              .collect()
          } else {
            vec![node]
          }
        })
        .collect();
    } else {
      return None;
    }
  };

  if doc_nodes.is_empty() {
    return None;
  }

  let render_ctx = RenderContext::new(
    ctx,
    doc_nodes_for_module,
    UrlResolveKind::File { file: short_path },
  );

  let (breadcrumbs_ctx, symbol_group_ctx, toc_ctx, _category_panel) =
    deno_doc::html::pages::render_symbol_page(
      &render_ctx,
      short_path,
      name,
      &doc_nodes,
    );

  Some(SymbolPage::Symbol {
    breadcrumbs_ctx,
    symbol_group_ctx,
    toc_ctx: Box::new(toc_ctx),
    categories_panel: None,
  })
}

struct DocResolver {
  scope: ScopeName,
  package: PackageName,
  version: Version,
  version_is_latest: bool,
  registry_url: String,
  deno_types: std::collections::HashSet<Vec<String>>,
  web_types: std::collections::HashMap<Vec<String>, String>,
}

impl HrefResolver for DocResolver {
  fn resolve_path(
    &self,
    _current: UrlResolveKind,
    target: UrlResolveKind,
  ) -> String {
    let package_base = format!(
      "/@{}/{}{}",
      self.scope,
      self.package,
      if !self.version_is_latest {
        format!("@{}", self.version)
      } else {
        String::new()
      }
    );
    let doc_base = format!("{package_base}/doc");

    match target {
      UrlResolveKind::Root => package_base,
      UrlResolveKind::AllSymbols => doc_base,
      UrlResolveKind::Symbol { file, symbol } => {
        format!(
          "{doc_base}{}/~/{symbol}",
          if file.is_main {
            String::new()
          } else {
            format!("/{}", file.path)
          }
        )
      }
      UrlResolveKind::File { file } => format!(
        "{doc_base}{}/",
        if file.is_main {
          String::new()
        } else {
          format!("/{}", file.path)
        }
      ),
      UrlResolveKind::Category { .. } => unreachable!(),
    }
  }

  fn resolve_global_symbol(&self, symbol: &[String]) -> Option<String> {
    if let Some(mdn_docs) = self.web_types.get(symbol) {
      Some(mdn_docs.to_owned())
    } else if self.deno_types.contains(symbol) {
      Some(format!(
        "https://deno.land/api?unstable&s={}",
        symbol.join(".")
      ))
    } else {
      None
    }
  }

  fn resolve_import_href(
    &self,
    symbol: &[String],
    src: &str,
  ) -> Option<String> {
    if let Ok(url) = Url::parse(src) {
      match url.scheme() {
        "node" => Some(format!("https://nodejs.org/api/{}.html", url.path())),
        "bun" | "virtual" | "cloudflare" => None,
        "npm" => {
          let npm_package_req =
            deno_semver::npm::NpmPackageReqReference::from_str(src).ok()?;
          let req = npm_package_req.req();
          Some(format!(
            "https://www.npmjs.com/package/{}{}",
            req.name,
            match req.version_req.inner() {
              RangeSetOrTag::RangeSet(_) => String::new(),
              RangeSetOrTag::Tag(tag) => format!("/v/{tag}"),
            },
          ))
        }
        "http" | "https" if src.starts_with(&self.registry_url) => {
          let path_parts = url.path().splitn(4, '/').collect::<Vec<_>>();

          Some(format!(
            "/{}/{}@{}",
            path_parts[1], path_parts[2], path_parts[3]
          ))
        }
        "jsr" => {
          let symbol = symbol.join(".");
          let jsr_package_req =
            deno_semver::jsr::JsrPackageReqReference::from_str(src).ok()?;
          let req = jsr_package_req.req();

          let mut version_path = Cow::Borrowed("");
          if let Some(range) = req.version_req.range() {
            if let Ok(version) = Version::new(&range.to_string()) {
              // If using a specific version, link to it (e.g. prerelease)
              version_path = Cow::Owned(format!("@{}", version));
            }
          }

          let mut internal_path = Cow::Borrowed("");
          if let Some(path) = jsr_package_req.sub_path() {
            internal_path = Cow::Owned(format!("/{path}"));
          }

          Some(format!(
            "/{}{version_path}/doc{internal_path}/~/{symbol}",
            req.name
          ))
        }
        _ => None,
      }
    } else {
      None
    }
  }

  fn resolve_source(&self, location: &Location) -> Option<String> {
    let url = Url::parse(&location.filename).ok()?;
    Some(format!(
      "/@{}/{}/{}{}#L{}",
      self.scope,
      self.package,
      self.version,
      url.path(),
      location.line,
    ))
  }

  fn resolve_external_jsdoc_module(
    &self,
    _module: &str,
    _symbol: Option<&str>,
  ) -> Option<(String, String)> {
    None
  }
}

struct DocUsageComposer {
  runtime_compat: RuntimeCompat,
  scope: ScopeName,
  package: PackageName,
}

impl deno_doc::html::UsageComposer for DocUsageComposer {
  fn is_single_mode(&self) -> bool {
    false
  }

  #[allow(clippy::nonminimal_bool)]
  fn compose(
    &self,
    current_resolve: UrlResolveKind,
    usage_to_md: deno_doc::html::UsageToMd,
  ) -> IndexMap<UsageComposerEntry, String> {
    let mut map = IndexMap::new();
    let scoped_name = format!("@{}/{}", self.scope, self.package);

    let (is_main, path) = current_resolve
      .get_file()
      .map(|short_path| (short_path.is_main, &*short_path.path))
      .unwrap_or((true, ""));

    let url = format!(
      "@{}/{}{}",
      self.scope,
      self.package,
      if is_main {
        String::new()
      } else {
        format!("/{path}")
      }
    );

    let import = format!(
      "\nImport symbol\n{}",
      usage_to_md(&url, Some(self.package.as_str()))
    );

    if !self.runtime_compat.deno.is_some_and(|compat| !compat) {
      map.insert(
        UsageComposerEntry {
          name: "Deno".to_string(),
          icon: Some(
            r#"<img src="/logos/deno.svg" alt="deno logo" draggable="false" />"#.into(),
          ),
        },
        format!("Add Package\n```\ndeno add jsr:{scoped_name}\n```{import}\n<div class='or-bar'>or</div>\n\nImport directly with a jsr specifier\n{}\n", usage_to_md(&format!("jsr:{url}"), Some(self.package.as_str()))),
      );
    }

    if !self.runtime_compat.node.is_some_and(|compat| !compat) {
      map.insert(
        UsageComposerEntry {
          name: "pnpm".to_string(),
          icon: Some(
            r#"<img src="/logos/pnpm_textless.svg" alt="pnpm logo" draggable="false" />"#.into(),
          ),
        },
        format!("Add Package\n```\npnpm i jsr:{scoped_name}\n```\n<div class='or-bar'>or (using pnpm 10.8 or older)</div>\n\n```\npnpm dlx jsr add {scoped_name}\n```{import}"),
      );
      map.insert(
        UsageComposerEntry {
          name: "Yarn".to_string(),
          icon: Some(
            r#"<img src="/logos/yarn_textless.svg" alt="yarn logo" draggable="false" />"#.into(),
          ),
        },
        format!("Add Package\n```\nyarn add jsr:{scoped_name}\n```\n<div class='or-bar'>or (using Yarn 4.8 or older)</div>\n\n```\nyarn dlx jsr add {scoped_name}\n```{import}"),
      );
      map.insert(
        UsageComposerEntry {
          name: "npm".to_string(),
          icon: Some(
            r#"<img src="/logos/npm_textless.svg" alt="npm logo" draggable="false" />"#.into(),
          ),
        },
        format!("Add Package\n```\nnpx jsr add {scoped_name}\n```{import}"),
      );
    }

    if !self.runtime_compat.bun.is_some_and(|compat| !compat) {
      map.insert(
        UsageComposerEntry {
          name: "Bun".to_string(),
          icon: Some(
            r#"<img src="/logos/bun.svg" alt="bun logo" draggable="false" />"#
              .into(),
          ),
        },
        format!("Add Package\n```\nbunx jsr add {scoped_name}\n```{import}"),
      );
    }

    map
  }
}

#[cfg(test)]
mod tests {
  use super::*;
  use deno_doc::html::ShortPath;

  #[test]
  fn url_resolver_test() {
    let resolver = DocResolver {
      scope: ScopeName::new("foo".to_string()).unwrap(),
      package: PackageName::new("bar".to_string()).unwrap(),
      version: Version::new("0.0.1").unwrap(),
      version_is_latest: false,
      registry_url: "".to_string(),
      deno_types: Default::default(),
      web_types: Default::default(),
    };

    let specifier = ModuleSpecifier::parse("file:///mod.ts").unwrap();
    let short_path = ShortPath::new(
      specifier.clone(),
      None,
      Some(&IndexMap::from([(specifier, "mod".to_string())])),
      None,
    );

    {
      assert_eq!(
        resolver.resolve_path(UrlResolveKind::Root, UrlResolveKind::Root),
        "/@foo/bar@0.0.1"
      );
      assert_eq!(
        resolver.resolve_path(UrlResolveKind::Root, UrlResolveKind::AllSymbols),
        "/@foo/bar@0.0.1/doc"
      );
      assert_eq!(
        resolver.resolve_path(
          UrlResolveKind::Root,
          UrlResolveKind::File { file: &short_path }
        ),
        "/@foo/bar@0.0.1/doc/mod/"
      );
      assert_eq!(
        resolver.resolve_path(
          UrlResolveKind::Root,
          UrlResolveKind::Symbol {
            file: &short_path,
            symbol: "bar",
          }
        ),
        "/@foo/bar@0.0.1/doc/mod/~/bar"
      );
    }

    {
      assert_eq!(
        resolver.resolve_path(UrlResolveKind::AllSymbols, UrlResolveKind::Root),
        "/@foo/bar@0.0.1"
      );
      assert_eq!(
        resolver
          .resolve_path(UrlResolveKind::AllSymbols, UrlResolveKind::AllSymbols),
        "/@foo/bar@0.0.1/doc"
      );
      assert_eq!(
        resolver.resolve_path(
          UrlResolveKind::AllSymbols,
          UrlResolveKind::File { file: &short_path }
        ),
        "/@foo/bar@0.0.1/doc/mod/"
      );
      assert_eq!(
        resolver.resolve_path(
          UrlResolveKind::AllSymbols,
          UrlResolveKind::Symbol {
            file: &short_path,
            symbol: "bar",
          }
        ),
        "/@foo/bar@0.0.1/doc/mod/~/bar"
      );
    }

    {
      assert_eq!(
        resolver.resolve_path(
          UrlResolveKind::File { file: &short_path },
          UrlResolveKind::Root
        ),
        "/@foo/bar@0.0.1"
      );
      assert_eq!(
        resolver.resolve_path(
          UrlResolveKind::File { file: &short_path },
          UrlResolveKind::AllSymbols
        ),
        "/@foo/bar@0.0.1/doc"
      );
      assert_eq!(
        resolver.resolve_path(
          UrlResolveKind::File { file: &short_path },
          UrlResolveKind::File { file: &short_path }
        ),
        "/@foo/bar@0.0.1/doc/mod/"
      );
      assert_eq!(
        resolver.resolve_path(
          UrlResolveKind::File { file: &short_path },
          UrlResolveKind::Symbol {
            file: &short_path,
            symbol: "bar",
          }
        ),
        "/@foo/bar@0.0.1/doc/mod/~/bar"
      );
    }

    {
      assert_eq!(
        resolver.resolve_path(
          UrlResolveKind::Symbol {
            file: &short_path,
            symbol: "bar"
          },
          UrlResolveKind::Root
        ),
        "/@foo/bar@0.0.1"
      );
      assert_eq!(
        resolver.resolve_path(
          UrlResolveKind::Symbol {
            file: &short_path,
            symbol: "bar"
          },
          UrlResolveKind::AllSymbols
        ),
        "/@foo/bar@0.0.1/doc"
      );
      assert_eq!(
        resolver.resolve_path(
          UrlResolveKind::Symbol {
            file: &short_path,
            symbol: "bar"
          },
          UrlResolveKind::File { file: &short_path }
        ),
        "/@foo/bar@0.0.1/doc/mod/"
      );
      assert_eq!(
        resolver.resolve_path(
          UrlResolveKind::Symbol {
            file: &short_path,
            symbol: "bar"
          },
          UrlResolveKind::Symbol {
            file: &short_path,
            symbol: "bar",
          }
        ),
        "/@foo/bar@0.0.1/doc/mod/~/bar"
      );
    }

    {
      assert_eq!(
        resolver
          .resolve_import_href(
            &["Expression".to_string()],
            "jsr:@babel/types@0.0.0-beta.1"
          )
          .as_deref(),
        Some("/@babel/types@0.0.0-beta.1/doc/~/Expression")
      );

      assert_eq!(
        resolver
          .resolve_import_href(
            &["version".to_string()],
            "jsr:@babel/core/package.json"
          )
          .as_deref(),
        Some("/@babel/core/doc/package.json/~/version")
      );
    }
  }

  #[test]
  fn test_url_rewriter() {
    let base = String::from("/@foo/bar/1.2.3");
    let rewriter = get_url_rewriter(base.clone(), None, false);

    assert_eq!(rewriter(None, "#hello"), "#hello");

    assert_eq!(
      rewriter(None, "src/assets/logo.svg"),
      "/@foo/bar/1.2.3/src/assets/logo.svg"
    );

    assert_eq!(
      rewriter(
        Some(&ShortPath::new(
          ModuleSpecifier::parse("file:///src/mod.ts").unwrap(),
          None,
          None,
          None,
        )),
        "./logo.svg"
      ),
      "/@foo/bar/1.2.3/src/./logo.svg"
    );

    let rewriter = get_url_rewriter(base.clone(), None, true);

    assert_eq!(rewriter(None, "#hello"), "#hello");

    assert_eq!(
      rewriter(None, "src/assets/logo.svg"),
      "/@foo/bar/1.2.3/src/assets/logo.svg"
    );

    assert_eq!(
      rewriter(
        Some(&ShortPath::new(
          ModuleSpecifier::parse("file:///esm").unwrap(),
          None,
          None,
          None,
        )),
        "./src/assets/logo.svg"
      ),
      "/@foo/bar/1.2.3/./src/assets/logo.svg"
    );

    let rewriter = get_url_rewriter(
      base,
      Some(GithubRepository {
        id: 0,
        owner: "foo".to_string(),
        name: "bar".to_string(),
        updated_at: Default::default(),
        created_at: Default::default(),
      }),
      true,
    );

    assert_eq!(rewriter(None, "#hello"), "#hello");

    assert_eq!(
      rewriter(None, "src/assets/foo"),
      "https://github.com/foo/bar/blob/HEAD/src/assets/foo"
    );

    assert_eq!(
      rewriter(None, "src/assets/logo.svg"),
      "https://raw.githubusercontent.com/foo/bar/HEAD/src/assets/logo.svg"
    );

    assert_eq!(
      rewriter(
        Some(&ShortPath::new(
          ModuleSpecifier::parse("file:///esm").unwrap(),
          None,
          None,
          None,
        )),
        "./src/assets/logo.svg"
      ),
      "https://raw.githubusercontent.com/foo/bar/HEAD/./src/assets/logo.svg"
    );
  }
}<|MERGE_RESOLUTION|>--- conflicted
+++ resolved
@@ -539,12 +539,9 @@
   readme: Option<String>,
   runtime_compat: RuntimeCompat,
   registry_url: String,
-<<<<<<< HEAD
+  readme_source: ReadmeSource,
   id_prefix: Option<String>,
   all_symbols_section_prefix: Option<String>,
-=======
-  readme_source: ReadmeSource,
->>>>>>> e6e89b04
 ) -> Result<Option<GeneratedDocsOutput>, anyhow::Error> {
   let ctx = get_generate_ctx(
     doc_nodes_by_url,
@@ -584,13 +581,13 @@
                 &render_ctx,
                 &path,
               );
-              
+
               if let Some(header) = &mut header {
                 if let Some(all_symbols_section_prefix) = &all_symbols_section_prefix {
                   header.title = format!("{all_symbols_section_prefix}{}", header.title);
                 }
               }
-              
+
               header
             },
             nodes,
