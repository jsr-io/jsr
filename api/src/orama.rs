// Copyright 2024 the JSR authors. All rights reserved. MIT license.
// Copyright Deno Land Inc. All Rights Reserved. Proprietary and confidential.

use std::sync::Arc;

use crate::api::ApiPackageScore;
use crate::db::Package;
use crate::db::PackageVersionMeta;
use crate::ids::PackageName;
use crate::ids::ScopeName;
use crate::util::USER_AGENT;
use tracing::error;
use tracing::instrument;
use tracing::Instrument;
use tracing::Span;

#[derive(Clone)]
pub struct OramaClient {
  private_api_key: Arc<str>,
  index_id: Arc<str>,
}

impl OramaClient {
  pub fn new(private_api_key: String, index_id: String) -> Self {
    Self {
      private_api_key: private_api_key.into(),
      index_id: index_id.into(),
    }
  }

  async fn request(
    &self,
    path: &str,
    payload: serde_json::Value,
  ) -> Result<reqwest::Response, anyhow::Error> {
    let response = reqwest::Client::builder()
      .user_agent(USER_AGENT)
      .build()?
      .post(format!("https://api.oramasearch.com/api/v1{}", path))
      .json(&payload)
      .bearer_auth(&self.private_api_key)
      .send()
      .await?;
    Ok(response)
  }

<<<<<<< HEAD
  #[instrument(name = "OramaClient::upsert_package", skip(self))]
  pub fn upsert_package(&self, package: &Package, meta: &PackageVersionMeta) {
=======
  #[instrument(name = "OramaClient::upsert_package", skip(self), err)]
  pub async fn upsert_package(
    &self,
    package: &Package,
    meta: &PackageVersionMeta,
  ) -> Result<(), anyhow::Error> {
    let score = package
      .latest_version
      .as_ref()
      .map(|_| ApiPackageScore::from((meta, package)).score_percentage());

>>>>>>> e4d58bd6
    let id = format!("@{}/{}", package.scope, package.name);
    let score = ApiPackageScore::from((meta, package)).score_percentage();
    let body = serde_json::json!({
      "upsert": [
        {
          "id": id,
          "scope": &package.scope,
          "name": &package.name,
          "description": &package.description,
          "runtimeCompat": &package.runtime_compat,
          "score": score,
        }
      ]
    });
    let span = Span::current();
    let client = self.clone();
    let path = format!("/webhooks/{}/notify", self.index_id);
    tokio::spawn(
      async move {
        let res = match  client.request(&path, body).await {
          Ok(res) => res,
          Err(err) => {
            error!("failed to OramaClient::upsert_package: {err}");
            return;
          }
        };
        let status = res.status();
        if !status.is_success() {
          let response = res.text().await.unwrap_or_default();
          error!(
            "failed to OramaClient::upsert_package for {id} (status {status}): {response}"
          );
        }
      }
      .instrument(span),
    );
  }

  #[instrument(name = "OramaClient::delete_package", skip(self), err)]
  pub async fn delete_package(
    &self,
    scope: &ScopeName,
    package: &PackageName,
  ) -> Result<(), anyhow::Error> {
    let id = format!("@{scope}/{package}");
    let res = self
      .request(
        &format!("/webhooks/{}/notify", self.index_id),
        serde_json::json!({ "remove": [id] }),
      )
      .await?;
    let status = res.status();
    if status.is_success() {
      Ok(())
    } else {
      let response = res.text().await?;
      Err(anyhow::anyhow!(
        "failed to deploy changes (status {status}): {response}"
      ))
    }
  }
}<|MERGE_RESOLUTION|>--- conflicted
+++ resolved
@@ -44,24 +44,13 @@
     Ok(response)
   }
 
-<<<<<<< HEAD
   #[instrument(name = "OramaClient::upsert_package", skip(self))]
   pub fn upsert_package(&self, package: &Package, meta: &PackageVersionMeta) {
-=======
-  #[instrument(name = "OramaClient::upsert_package", skip(self), err)]
-  pub async fn upsert_package(
-    &self,
-    package: &Package,
-    meta: &PackageVersionMeta,
-  ) -> Result<(), anyhow::Error> {
+    let id = format!("@{}/{}", package.scope, package.name);
     let score = package
       .latest_version
       .as_ref()
       .map(|_| ApiPackageScore::from((meta, package)).score_percentage());
-
->>>>>>> e4d58bd6
-    let id = format!("@{}/{}", package.scope, package.name);
-    let score = ApiPackageScore::from((meta, package)).score_percentage();
     let body = serde_json::json!({
       "upsert": [
         {
