[package]
name = "registry_api"
version = "1.1.0"
edition = "2024"
resolver = "2"

[dependencies]
sqlx = { version = "0.7", default-features = false, features = [
    "runtime-tokio",
    "tls-rustls",
    "migrate",
    "postgres",
    "macros",
    "uuid",
    "chrono",
    "json",
    "ipnetwork",
] }
urlencoding = "2.1.3"
anyhow = "1"
base64 = "0.21"
bytes = "1"
chrono = { version = "0.4", features = ["serde"] }
oauth2 = "4.4.1"
futures = "0.3"
hyper = { version = "0.14", features = [
    "http1",
    "http2",
    "client",
    "server",
    "stream",
] }
once_cell = "1"
percent-encoding = "2"
rand = "0.8"
sha2 = "0.10.7"
crc32fast = "1.3.2"
routerify = "3"
routerify-query = "3"
reqwest = { version = "0.11.18", default-features = false, features = [
    "rustls-tls",
    "stream",
    "gzip",
    "brotli",
    "json",
    "multipart",
] }
serde = { version = "1", features = ["derive"] }
serde_json = "1"
tokio = { version = "1", features = ["full"] }
tokio-stream = "0.1"
url = "2.5.4"
uuid = { version = "1", features = ["v4", "serde"] }
clap = { version = "4", default-features = false, features = [
    "derive",
    "std",
    "env",
    "help",
    "usage",
    "error-context",
    "suggestions",
] }
dotenvy = "0.15.7"
const_format = { version = "0.2", features = ["const_generics"] }
tar = "0.4"
tracing = "0.1"
tracing-futures = "0.2"
tracing-opentelemetry = "0.19"
tracing-subscriber = { version = "0.3", features = ["env-filter", "json"] }
opentelemetry = { version = "0.19", features = [
    "rt-tokio",
    "rt-tokio-current-thread",
    "trace",
] }
opentelemetry-otlp = "0.12"
opentelemetry-gcloud-trace = "0.5.0"
deno_semver = "0.8.0"
flate2 = "1"
thiserror = "2"
async-tar = "0.4.2"
<<<<<<< HEAD
deno_graph = "0.91.0"
deno_ast = { version = "0.47.0", features = ["view"] }
deno_doc = { version = "0.174.0", features = ["comrak"] }
deno_error = "0.5.5"
=======
deno_graph = "0.95.1"
deno_ast = { version = "0.48.0", features = ["view"] }
deno_doc = { version = "=0.178.1", features = ["comrak"] }
deno_error = "0.6.1"
>>>>>>> 172e2961
comrak = { version = "0.29.0", default-features = false }
ammonia = "4.0.0"
async-trait = "0.1.73"
jsonwebkey = { version = "0.3.5", features = ["jsonwebtoken", "jwt-convert"] }
jsonwebtoken = "8.3.0"
indexmap = { version = "2.1.0", features = ["serde"] }
pin-project = "1.1.3"
regex = "1.10.2"
postmark = { version = "=0.10.0", features = ["reqwest-rustls-tls"] }
handlebars = "5.0.0"
jsonc-parser = { version = "0.23", features = ["serde"] }
sha1 = "0.10.6"
infer = "0.15.0"
x509-parser = { version = "0.15.1", features = ["verify"] }
sitemap-rs = "0.2.1"

tree-sitter-highlight = "0.22.6"
tree-sitter-javascript = "0.21.4"
tree-sitter-typescript = "0.21.2"
tree-sitter-json = "0.21.0"
tree-sitter-regex = "0.21.0"
tree-sitter-css = "0.21.0"
tree-sitter-md = "0.2.3"
tree-sitter-rust = "0.21.2"
tree-sitter-html = "0.20.3"
tree-sitter-bash = "0.21.0"
tree-sitter-xml = "0.6.4"
lazy_static = "1.5.0"

[dev-dependencies]
flate2 = "1"
<<<<<<< HEAD
deno_semver = "0.7.1"
pretty_assertions = "1.4.0"

[build-dependencies]
deno_doc = { version = "0.174.0", features = ["comrak"] }
=======
deno_semver = "0.8.0"
pretty_assertions = "1.4.0"
>>>>>>> 172e2961
<|MERGE_RESOLUTION|>--- conflicted
+++ resolved
@@ -78,17 +78,10 @@
 flate2 = "1"
 thiserror = "2"
 async-tar = "0.4.2"
-<<<<<<< HEAD
-deno_graph = "0.91.0"
-deno_ast = { version = "0.47.0", features = ["view"] }
-deno_doc = { version = "0.174.0", features = ["comrak"] }
-deno_error = "0.5.5"
-=======
 deno_graph = "0.95.1"
 deno_ast = { version = "0.48.0", features = ["view"] }
 deno_doc = { version = "=0.178.1", features = ["comrak"] }
 deno_error = "0.6.1"
->>>>>>> 172e2961
 comrak = { version = "0.29.0", default-features = false }
 ammonia = "4.0.0"
 async-trait = "0.1.73"
@@ -120,13 +113,8 @@
 
 [dev-dependencies]
 flate2 = "1"
-<<<<<<< HEAD
-deno_semver = "0.7.1"
+deno_semver = "0.8.0"
 pretty_assertions = "1.4.0"
 
 [build-dependencies]
-deno_doc = { version = "0.174.0", features = ["comrak"] }
-=======
-deno_semver = "0.8.0"
-pretty_assertions = "1.4.0"
->>>>>>> 172e2961
+deno_doc = { version = "0.174.0", features = ["comrak"] }