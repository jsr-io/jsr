--- conflicted
+++ resolved
@@ -118,19 +118,10 @@
 
       return () => {
         observer.disconnect();
-        if (chartRef.current) {
-          chartRef.current.destroy();
-          chartRef.current = null;
-        }
+        chartRef.current?.destroy();
+        chartRef.current = null;
       };
     })();
-<<<<<<< HEAD
-=======
-    return () => {
-      chartRef.current?.destroy();
-      chartRef.current = null;
-    };
->>>>>>> 1e8a1b00
   }, []);
 
   return (
@@ -142,7 +133,6 @@
           </label>
           <select
             id="aggregationPeriod"
-<<<<<<< HEAD
             onChange={(e) => {
               const isDarkMode = document.documentElement.classList.contains(
                 "dark",
@@ -154,16 +144,14 @@
               chartRef.current.updateOptions(
                 getChartOptions(isDarkMode, newAggregationPeriod),
               );
-            }}
-=======
-            onChange={(e) =>
+              
               chartRef.current?.updateSeries(
                 getSeries(
                   props.downloads,
                   e.currentTarget.value as AggregationPeriod,
                 ),
-              )}
->>>>>>> 1e8a1b00
+              );
+            }}
             className="input-container input px-1.5 py-0.5"
           >
             <option value="daily">Daily</option>
