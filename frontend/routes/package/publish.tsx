--- conflicted
+++ resolved
@@ -57,13 +57,8 @@
                   fields to your config file:
                 </p>
                 <div class="mt-2 -mb-2">
-<<<<<<< HEAD
                   <div class="bg-jsr-gray-700 text-white rounded-t font-mono text-sm px-2 py-0.5 inline-block select-none">
                     jsr.json / deno.json(c)
-=======
-                  <div class="bg-jsr-gray-700 dark:bg-jsr-gray-900 text-white rounded-t font-mono text-sm px-2 py-0.5 inline-block select-none">
-                    jsr.json / deno.json
->>>>>>> d83571fa
                   </div>
                 </div>
                 <pre class="bg-slate-900 dark:bg-slate-800 text-white rounded-lg rounded-tl-none p-4 mb-2 w-full max-w-full overflow-auto">
