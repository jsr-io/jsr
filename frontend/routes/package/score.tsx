--- conflicted
+++ resolved
@@ -54,10 +54,6 @@
         latestVersion={data.package.latestVersion}
       />
 
-<<<<<<< HEAD
-      <div class="mt-8 grid items-center justify-items-center grid-cols-[max-content_auto] gap-5">
-        <div class="grid grid-cols-[max-content_max-content_max-content] items-center gap-x-3 gap-y-5">
-=======
       <div class="mt-8 grid items-center justify-items-center grid-cols-1 md:grid-cols-3 gap-12">
         <div class="w-full h-full flex flex-col items-center justify-center border-1.5 border-jsr-cyan-100 rounded-lg p-8">
           <div class="flex gap-2 items-center mb-4">
@@ -85,7 +81,6 @@
         </div>
 
         <ul class="flex flex-col gap-y-5 md:col-span-2 md:mr-auto">
->>>>>>> 78673ef6
           <ScoreItem
             value={data.score.hasReadme}
             scoreValue={2}
@@ -127,22 +122,7 @@
             scoreValue={1}
             explanation="At least two runtimes are marked as compatible"
           />
-<<<<<<< HEAD
-        </div>
-
-        <div class="ring-1 ring-jsr-cyan-950 rounded-md px-4 py-5 space-y-4">
-          <div class="mx-5">Total score</div>
-          <div class="text-center leading-[3rem]">
-            <span class="text-3xl font-bold">
-              {data.package.score}
-            </span>
-            <span>%</span>
-          </div>
-          <QuotaUsage limit={100} usage={data.package.score} hideNumber />
-        </div>
-=======
         </ul>
->>>>>>> 78673ef6
       </div>
     </div>
   );
