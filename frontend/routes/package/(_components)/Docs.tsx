--- conflicted
+++ resolved
@@ -73,22 +73,15 @@
 
   return (
     <div class="grid grid-cols-1 lg:grid-cols-4 py-2">
-<<<<<<< HEAD
-      <div class="col-span-1 top-0 sticky flex flex-col md:pl-0 md:pr-2 max-h-screen py-4 box-border">
-=======
+
       <div class="col-span-1 top-0 md:pl-0 md:pr-2 py-4 box-border">
->>>>>>> da0c95bc
         <LocalSymbolSearch
           scope={params.scope}
           pkg={params.package}
           version={selectedVersion.version}
         />
         <div
-<<<<<<< HEAD
-          class="ddoc w-full flex-1 min-h-0 *:!h-full"
-=======
           class="ddoc w-full lg:min-h-0 lg:*:!h-full"
->>>>>>> da0c95bc
           dangerouslySetInnerHTML={{ __html: docs.sidepanel }}
         />
       </div>
