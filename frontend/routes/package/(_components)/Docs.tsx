// Copyright 2024 the JSR authors. All rights reserved. MIT license.
import type { PackageVersionWithUser } from "../../../utils/api_types.ts";
import { LocalSymbolSearch } from "../(_islands)/LocalSymbolSearch.tsx";
import { Docs } from "../../../util.ts";
import { Params } from "./PackageNav.tsx";
import { BreadcrumbsSticky } from "../(_islands)/BreadcrumbsSticky.tsx";

interface DocsProps {
  docs: Docs;
  params: Params;
  selectedVersion: PackageVersionWithUser;
  showProvenanceBadge?: boolean;
}

const USAGE_SELECTOR_SCRIPT = `(() => {
const preferredUsage = localStorage.getItem('preferredUsage');

if (preferredUsage) {
  document.querySelectorAll('input[name="usage"]').forEach((el) => {
    if (el.id === preferredUsage) el.checked = true;
  });
}

document.querySelector('.usages').addEventListener('change', (e) => {
  const target = e.target;
  if (target instanceof HTMLInputElement && target.name === 'usage') {
    localStorage.setItem('preferredUsage', target.id);
  } 
});
})()`;

export function DocsView({
  docs,
  params,
  selectedVersion,
  showProvenanceBadge,
}: DocsProps) {
  return (
    <div class="pt-6 space-y-8">
<<<<<<< HEAD
      <Head>
        <style dangerouslySetInnerHTML={{ __html: docs.css }} />
        <style dangerouslySetInnerHTML={{ __html: docs.comrakCss }} />
        <script dangerouslySetInnerHTML={{ __html: docs.script }} defer />
      </Head>
=======
      <style hidden dangerouslySetInnerHTML={{ __html: docs.css }} />
      <script hidden dangerouslySetInnerHTML={{ __html: docs.script }} defer />
>>>>>>> 51a4ef7f

      {docs.breadcrumbs && (
        <BreadcrumbsSticky
          searchContent={!docs.toc ? docs.main : undefined}
          content={docs.breadcrumbs}
          scope={params.scope}
          package={params.package}
          version={selectedVersion.version}
        />
      )}

      <div class="grid grid-cols-1 lg:grid-cols-10 gap-8 lg:gap-12">
        <div
          class={`min-w-0 ${
            docs.toc ? "lg:col-span-7 lg:row-start-1" : "col-span-full"
          }`}
        >
          <div
            class="ddoc"
            id="docMain"
            dangerouslySetInnerHTML={{ __html: docs.main }}
          />
          <div class="ddoc hidden" id="docSearchResults" />

          {showProvenanceBadge && selectedVersion.rekorLogId && (
            <div class="mt-8 mb-8 border-2 border-jsr-cyan-500 max-w-xl rounded-md py-4 px-6">
              <div class="flex flex-row items-end justify-between">
                <div class="items-center">
                  <span class="text-sm text-jsr-gray-300">
                    Built and signed on
                  </span>

                  <div class="flex gap-2 items-center">
                    <span class="text-2xl font-bold">GitHub Actions</span>
                    <svg
                      aria-hidden="true"
                      role="img"
                      class="text-green-600"
                      viewBox="0 0 16 16"
                      width="20"
                      height="20"
                      fill="currentColor"
                      style="display: inline-block; user-select: none; vertical-align: text-bottom;"
                    >
                      <path
                        fill-rule="evenodd"
                        d="M9.585.52a2.678 2.678 0 00-3.17 0l-.928.68a1.178 1.178 0 01-.518.215L3.83 1.59a2.678 2.678 0 00-2.24 2.24l-.175 1.14a1.178 1.178 0 01-.215.518l-.68.928a2.678 2.678 0 000 3.17l.68.928c.113.153.186.33.215.518l.175 1.138a2.678 2.678 0 002.24 2.24l1.138.175c.187.029.365.102.518.215l.928.68a2.678 2.678 0 003.17 0l.928-.68a1.17 1.17 0 01.518-.215l1.138-.175a2.678 2.678 0 002.241-2.241l.175-1.138c.029-.187.102-.365.215-.518l.68-.928a2.678 2.678 0 000-3.17l-.68-.928a1.179 1.179 0 01-.215-.518L14.41 3.83a2.678 2.678 0 00-2.24-2.24l-1.138-.175a1.179 1.179 0 01-.518-.215L9.585.52zM7.303 1.728c.415-.305.98-.305 1.394 0l.928.68c.348.256.752.423 1.18.489l1.136.174c.51.078.909.478.987.987l.174 1.137c.066.427.233.831.489 1.18l.68.927c.305.415.305.98 0 1.394l-.68.928a2.678 2.678 0 00-.489 1.18l-.174 1.136a1.178 1.178 0 01-.987.987l-1.137.174a2.678 2.678 0 00-1.18.489l-.927.68c-.415.305-.98.305-1.394 0l-.928-.68a2.678 2.678 0 00-1.18-.489l-1.136-.174a1.178 1.178 0 01-.987-.987l-.174-1.137a2.678 2.678 0 00-.489-1.18l-.68-.927a1.178 1.178 0 010-1.394l.68-.928c.256-.348.423-.752.489-1.18l.174-1.136c.078-.51.478-.909.987-.987l1.137-.174a2.678 2.678 0 001.18-.489l.927-.68zM11.28 6.78a.75.75 0 00-1.06-1.06L7 8.94 5.78 7.72a.75.75 0 00-1.06 1.06l1.75 1.75a.75.75 0 001.06 0l3.75-3.75z"
                      >
                      </path>
                    </svg>
                  </div>
                </div>

                <a
                  href={`https://search.sigstore.dev/?logIndex=${selectedVersion.rekorLogId}`}
                  target="_blank"
                  rel="noopener noreferrer"
                  class="text-sm link"
                >
                  View transparency log
                </a>
              </div>
            </div>
          )}
        </div>
        {docs.toc && (
          <div
            class={`max-lg:row-start-1 lg:col-[span_3/_-1] lg:top-0 lg:sticky lg:max-h-screen flex flex-col box-border gap-y-4 -mt-4 pt-4 ${
              docs.breadcrumbs ? "lg:-mt-20 lg:pt-20" : ""
            }`}
          >
            {!docs.breadcrumbs && (
              <LocalSymbolSearch
                scope={params.scope}
                pkg={params.package}
                version={selectedVersion.version}
              />
            )}

            <div
              class="ddoc w-full lg:overflow-y-auto pb-4"
              dangerouslySetInnerHTML={{ __html: docs.toc }}
            />
            <script
              dangerouslySetInnerHTML={{ __html: USAGE_SELECTOR_SCRIPT }}
            />
          </div>
        )}
      </div>
    </div>
  );
}<|MERGE_RESOLUTION|>--- conflicted
+++ resolved
@@ -37,16 +37,9 @@
 }: DocsProps) {
   return (
     <div class="pt-6 space-y-8">
-<<<<<<< HEAD
-      <Head>
-        <style dangerouslySetInnerHTML={{ __html: docs.css }} />
-        <style dangerouslySetInnerHTML={{ __html: docs.comrakCss }} />
-        <script dangerouslySetInnerHTML={{ __html: docs.script }} defer />
-      </Head>
-=======
       <style hidden dangerouslySetInnerHTML={{ __html: docs.css }} />
+      <style dangerouslySetInnerHTML={{ __html: docs.comrakCss }} />
       <script hidden dangerouslySetInnerHTML={{ __html: docs.script }} defer />
->>>>>>> 51a4ef7f
 
       {docs.breadcrumbs && (
         <BreadcrumbsSticky
