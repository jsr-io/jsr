// Copyright 2024 the JSR authors. All rights reserved. MIT license.
import { Package, PackageVersionWithUser } from "../../../utils/api_types.ts";
import { GitHub } from "../../../components/icons/GitHub.tsx";
import { RuntimeCompatIndicator } from "../../../components/RuntimeCompatIndicator.tsx";

interface PackageHeaderProps {
  package: Package;
  selectedVersion?: PackageVersionWithUser;
}

export function PackageHeader(
  { package: pkg, selectedVersion }: PackageHeaderProps,
) {
  const scoreColorClass = pkg.score >= 90
    ? "bg-green-500"
    : pkg.score >= 60
    ? "bg-yellow-500"
    : "bg-red-500";

  return (
    <div class="space-y-2.5 mt-0 md:mt-4">
      <div class="flex flex-wrap items-center justify-between gap-2">
        <div class="flex flex-row gap-x-3 gap-y-2 flex-wrap md:items-center">
          <h1 class="text-2xl md:text-3xl flex flex-wrap items-baseline font-sans gap-x-2">
            <span>
              <a href={`/@${pkg.scope}`} class="link font-bold no-underline">
                @{pkg.scope}
              </a>/<span class="font-semibold">
                {pkg.name}
              </span>
            </span>
            {selectedVersion &&
              (
                <span class="text-lg md:text-xl font-bold">
                  @{selectedVersion.version}
                </span>
              )}
          </h1>
          <div class="flex items-center gap-1">
            {selectedVersion &&
              pkg.latestVersion === selectedVersion?.version && (
              <div class="chip sm:big-chip bg-jsr-yellow-400">
                latest
              </div>
            )}
            {selectedVersion?.yanked && (
              <div class="chip sm:big-chip bg-red-500 text-white">
                yanked
              </div>
            )}
          </div>
        </div>
        <div class="flex items-center gap-8">
          <a
            href={`/@${pkg.scope}/${pkg.name}/score`}
            class="flex items-center gap-2 select-none text-sm font-medium"
          >
<<<<<<< HEAD
            <span class="collapse md:visible">score</span>
            <div class="flex justify-center items-center rounded-full ring-1 ring-jsr-cyan-950 bg-jsr-cyan-200 text-jsr-cyan-950 text-xs size-8 md:text-base md:size-12">
              <span class="font-bold">{pkg.score}</span>
              <span class="text-xs">%</span>
=======
            <span class="max-sm:hidden">Score</span>
            <div
              class={`flex w-full max-w-24 items-center justify-center aspect-square rounded-full p-1 ${scoreColorClass}`}
              style={`background-image: conic-gradient(transparent, transparent ${pkg.score}%, #e7e8e8 ${pkg.score}%)`}
            >
              <span class="rounded-full w-full h-full bg-white flex justify-center items-center text-center font-bold p-1 min-w-11">
                {pkg.score}%
              </span>
>>>>>>> 25531abc
            </div>
          </a>

          {selectedVersion && pkg.latestVersion !== selectedVersion.version && (
            <a class="button-primary" href={`/@${pkg.scope}/${pkg.name}`}>
              Jump To Latest
            </a>
          )}
        </div>
      </div>
      {pkg.description && (
        <p class="text-gray-600 max-w-3xl">{pkg.description}</p>
      )}
      {pkg.githubRepository && (
        <a
          class="link inline-flex items-center gap-1.5 text-sm"
          href={`https://github.com/${pkg.githubRepository.owner}/${pkg.githubRepository.name}`}
        >
          <GitHub class="text-gray-500 h-4 w-4" />
          Repository
        </a>
      )}
      <RuntimeCompatIndicator runtimeCompat={pkg.runtimeCompat} labeled />
    </div>
  );
}<|MERGE_RESOLUTION|>--- conflicted
+++ resolved
@@ -55,12 +55,6 @@
             href={`/@${pkg.scope}/${pkg.name}/score`}
             class="flex items-center gap-2 select-none text-sm font-medium"
           >
-<<<<<<< HEAD
-            <span class="collapse md:visible">score</span>
-            <div class="flex justify-center items-center rounded-full ring-1 ring-jsr-cyan-950 bg-jsr-cyan-200 text-jsr-cyan-950 text-xs size-8 md:text-base md:size-12">
-              <span class="font-bold">{pkg.score}</span>
-              <span class="text-xs">%</span>
-=======
             <span class="max-sm:hidden">Score</span>
             <div
               class={`flex w-full max-w-24 items-center justify-center aspect-square rounded-full p-1 ${scoreColorClass}`}
@@ -69,7 +63,6 @@
               <span class="rounded-full w-full h-full bg-white flex justify-center items-center text-center font-bold p-1 min-w-11">
                 {pkg.score}%
               </span>
->>>>>>> 25531abc
             </div>
           </a>
 
