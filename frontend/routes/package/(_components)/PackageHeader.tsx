// Copyright 2024 the JSR authors. All rights reserved. MIT license.
import { Package, PackageVersionWithUser } from "../../../utils/api_types.ts";
import { GitHub } from "../../../components/icons/GitHub.tsx";
import { RuntimeCompatIndicator } from "../../../components/RuntimeCompatIndicator.tsx";
import { getScoreBgColorClass } from "../../../utils/score_ring_color.ts";

interface PackageHeaderProps {
  package: Package;
  selectedVersion?: PackageVersionWithUser;
}

export function PackageHeader(
  { package: pkg, selectedVersion }: PackageHeaderProps,
) {
  return (
    <div class="space-y-2.5 mt-0 md:mt-4">
      <div class="flex flex-wrap items-center justify-between gap-2">
        <div class="flex flex-row gap-x-3 gap-y-2 flex-wrap md:items-center">
          <h1 class="text-2xl md:text-3xl flex flex-wrap items-baseline font-sans gap-x-2">
            <span>
              <a href={`/@${pkg.scope}`} class="link font-bold no-underline">
                @{pkg.scope}
              </a>/<span class="font-semibold">
                {pkg.name}
              </span>
            </span>
            {selectedVersion &&
              (
                <span class="text-lg md:text-[0.75em] font-bold">
                  <span class="relative text-[0.85em] -top-[0.175em] font-[800]">
                    @
                  </span>
                  {selectedVersion.version}
                </span>
              )}
          </h1>
          <div class="flex items-center gap-1">
            {selectedVersion &&
              pkg.latestVersion === selectedVersion?.version && (
              <div class="chip sm:big-chip bg-jsr-yellow-400">
                latest
              </div>
            )}
            {selectedVersion?.yanked && (
              <div class="chip sm:big-chip bg-red-500 text-white">
                yanked
              </div>
            )}
          </div>
        </div>
        <div class="flex items-center gap-8">
<<<<<<< HEAD
          {pkg.score && (
            <a
              href={`/@${pkg.scope}/${pkg.name}/score`}
              class="flex items-center justify-center gap-2 select-none"
            >
              <span>score</span>
              <div class="rounded border-1.5 border-jsr-cyan-950 px-2.5 py-1">
                <span class="font-bold">{pkg.score}</span>
                <span class="text-xs">%</span>
              </div>
            </a>
          )}
=======
          <a
            href={`/@${pkg.scope}/${pkg.name}/score`}
            class="flex items-center gap-2 select-none text-sm font-medium"
          >
            <span class="max-sm:hidden">Score</span>
            <div
              class={`flex w-full max-w-24 items-center justify-center aspect-square rounded-full p-1 ${
                getScoreBgColorClass(pkg.score)
              }`}
              style={`background-image: conic-gradient(transparent, transparent ${pkg.score}%, #e7e8e8 ${pkg.score}%)`}
            >
              <span class="rounded-full w-full h-full bg-white flex justify-center items-center text-center font-bold p-1 min-w-11">
                {pkg.score}%
              </span>
            </div>
          </a>
>>>>>>> 12fc5ca7

          {selectedVersion && pkg.latestVersion !== selectedVersion.version && (
            <a class="button-primary" href={`/@${pkg.scope}/${pkg.name}`}>
              Jump To Latest
            </a>
          )}
        </div>
      </div>
      {pkg.description && (
        <p class="text-gray-600 max-w-3xl">{pkg.description}</p>
      )}
      {pkg.githubRepository && (
        <a
          class="link inline-flex items-center gap-1.5 text-sm"
          href={`https://github.com/${pkg.githubRepository.owner}/${pkg.githubRepository.name}`}
        >
          <GitHub class="text-gray-500 h-4 w-4" />
          Repository
        </a>
      )}
      <RuntimeCompatIndicator runtimeCompat={pkg.runtimeCompat} labeled />
    </div>
  );
}<|MERGE_RESOLUTION|>--- conflicted
+++ resolved
@@ -49,37 +49,24 @@
           </div>
         </div>
         <div class="flex items-center gap-8">
-<<<<<<< HEAD
-          {pkg.score && (
+          {pkg.score !== null && (
             <a
               href={`/@${pkg.scope}/${pkg.name}/score`}
-              class="flex items-center justify-center gap-2 select-none"
+              class="flex items-center gap-2 select-none text-sm font-medium"
             >
-              <span>score</span>
-              <div class="rounded border-1.5 border-jsr-cyan-950 px-2.5 py-1">
-                <span class="font-bold">{pkg.score}</span>
-                <span class="text-xs">%</span>
+              <span class="max-sm:hidden">Score</span>
+              <div
+                class={`flex w-full max-w-24 items-center justify-center aspect-square rounded-full p-1 ${
+                  getScoreBgColorClass(pkg.score)
+                }`}
+                style={`background-image: conic-gradient(transparent, transparent ${pkg.score}%, #e7e8e8 ${pkg.score}%)`}
+              >
+                <span class="rounded-full w-full h-full bg-white flex justify-center items-center text-center font-bold p-1 min-w-11">
+                  {pkg.score}%
+                </span>
               </div>
             </a>
           )}
-=======
-          <a
-            href={`/@${pkg.scope}/${pkg.name}/score`}
-            class="flex items-center gap-2 select-none text-sm font-medium"
-          >
-            <span class="max-sm:hidden">Score</span>
-            <div
-              class={`flex w-full max-w-24 items-center justify-center aspect-square rounded-full p-1 ${
-                getScoreBgColorClass(pkg.score)
-              }`}
-              style={`background-image: conic-gradient(transparent, transparent ${pkg.score}%, #e7e8e8 ${pkg.score}%)`}
-            >
-              <span class="rounded-full w-full h-full bg-white flex justify-center items-center text-center font-bold p-1 min-w-11">
-                {pkg.score}%
-              </span>
-            </div>
-          </a>
->>>>>>> 12fc5ca7
 
           {selectedVersion && pkg.latestVersion !== selectedVersion.version && (
             <a class="button-primary" href={`/@${pkg.scope}/${pkg.name}`}>
