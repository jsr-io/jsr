// Copyright 2024 the JSR authors. All rights reserved. MIT license.
import type {
  Package,
  PackageDownloads,
  PackageVersionWithUser,
} from "../../../utils/api_types.ts";
import TbBrandGithub from "tb-icons/TbBrandGithub";
import { RuntimeCompatIndicator } from "../../../components/RuntimeCompatIndicator.tsx";
import { getScoreTextColorClass } from "../../../utils/score_ring_color.ts";
import {
  TbAlertTriangleFilled,
  TbExternalLink,
  TbRosetteDiscountCheck,
} from "tb-icons";
import { Tooltip } from "../../../components/Tooltip.tsx";
import twas from "twas";
import { greaterThan, parse } from "@std/semver";
import { DownloadWidget } from "../(_islands)/DownloadWidget.tsx";

interface PackageHeaderProps {
  package: Package;
  selectedVersion?: PackageVersionWithUser;
  downloads: PackageDownloads | null;
}

export function PackageHeader({
  package: pkg,
  selectedVersion,
  downloads,
}: PackageHeaderProps) {
  const runtimeCompat = (
    <RuntimeCompatIndicator runtimeCompat={pkg.runtimeCompat} />
  );

  const selectedVersionSemver = selectedVersion &&
    parse(selectedVersion.version);
  const isNewerPrerelease = selectedVersionSemver &&
    selectedVersionSemver.prerelease &&
    selectedVersionSemver.prerelease.length !== 0 &&
    (pkg.latestVersion === null ||
      greaterThan(selectedVersionSemver, parse(pkg.latestVersion)));

  return (
    <div class="space-y-6 mt-0 md:mt-4">
      {pkg.isArchived && (
        <div class="rounded border border-red-300 dark:border-red-700 bg-red-100 dark:bg-red-900/50 flex items-center justify-center p-4 dark:text-white">
          This package has been archived, and as such it is read-only.
        </div>
      )}

      {selectedVersion && pkg.latestVersion &&
        pkg.latestVersion !== selectedVersion.version && (
        <div class="border border-jsr-yellow-500 dark:border-jsr-yellow-700 bg-jsr-yellow-50 dark:bg-jsr-yellow-900/30 rounded py-3 px-4 md:text-center dark:text-gray-200">
          <div class="text-sm md:text-base flex items-center justify-center gap-4 md:gap-2">
            <TbAlertTriangleFilled class="text-jsr-yellow-400 flex-none" />
            <span class="font-medium">
              This release {selectedVersion.yanked
                ? (
                  <>
                    was yanked — the latest version of @{pkg
                      .scope}/{pkg.name} is {pkg.latestVersion}.
                  </>
                )
                : isNewerPrerelease
                ? (
                  <>
                    is a pre-release — the latest non-prerelease version of
                    @{pkg.scope}/{pkg.name} is {pkg.latestVersion}.
                  </>
                )
                : (
                  <>
                    <span class="bold">
                      is {selectedVersion.newerVersionsCount}{" "}
                      version{selectedVersion.newerVersionsCount !== 1 && "s"}
                      {" "}
                      behind {pkg.latestVersion}
                    </span>{" "}
                    — the latest version of @{pkg.scope}/{pkg.name}.
                  </>
                )}{" "}
              <a
                class="link font-medium whitespace-nowrap"
                href={`/@${pkg.scope}/${pkg.name}`}
              >
                Jump to {isNewerPrerelease ? "this version " : "latest"}
              </a>
            </span>
          </div>
        </div>
      )}

      <div class="flex flex-col flex-wrap md:flex-row items-start justify-between gap-6">
        <div class="space-y-3.5 flex-shrink">
          <div class="flex flex-row gap-x-3 gap-y-2 flex-wrap md:items-center">
            <h1 class="text-2xl md:text-3xl flex flex-wrap items-center font-sans gap-x-2">
              <div class="flex items-baseline gap-x-1">
                <span>
                  <a
                    href={`/@${pkg.scope}`}
                    class="link font-bold pr-1 no-underline"
                    aria-label={`Scope: @${pkg.scope}`}
                  >
                    @{pkg.scope}
                  </a>/<a
                    href={`/@${pkg.scope}/${pkg.name}`}
                    class="link font-semibold no-underline"
                    aria-label={`Package: ${pkg.name}`}
                  >
                    {pkg.name}
                  </a>
                </span>

                {selectedVersion &&
                  (
                    <span
                      class="text-lg md:text-[0.75em] font-bold"
                      aria-label={`Version: ${selectedVersion.version}`}
                    >
                      <span class="relative text-[0.80em] -top-[0.175em] font-[800]">
                        @
                      </span>
                      {selectedVersion.version}
                    </span>
                  )}
              </div>

              {selectedVersion?.rekorLogId && (
                <Tooltip tooltip="Built and signed on GitHub Actions">
                  <TbRosetteDiscountCheck class="stroke-green-500 size-6" />
                </Tooltip>
              )}
            </h1>

            <div class="flex items-center gap-2">
              {selectedVersion &&
                pkg.latestVersion === selectedVersion?.version && (
                <div class="chip sm:big-chip bg-jsr-yellow-400 dark:text-jsr-gray-800 select-none">
                  latest
                </div>
              )}

              {selectedVersion?.yanked && (
                <div class="chip sm:big-chip bg-red-500 text-white select-none">
                  yanked
                </div>
              )}

              {pkg.githubRepository && (
                <a
                  class="chip sm:big-chip bg-jsr-gray-100 dark:bg-jsr-gray-900 !inline-flex items-center gap-1 select-none"
                  href={`https://github.com/${pkg.githubRepository.owner}/${pkg.githubRepository.name}`}
                  target="_blank"
                  rel="noopener noreferrer"
                  aria-label="GitHub repository"
                >
                  <TbBrandGithub
                    class="text-black dark:text-white !size-4"
                    aria-hidden
                  />
                  <span>
                    {pkg.githubRepository.owner}/{pkg.githubRepository.name}
                  </span>
                  <TbExternalLink strokeWidth="2.25" class="size-4" />
                </a>
              )}
            </div>
          </div>

          {pkg.description && (
            <p class="text-secondary max-w-3xl md:!mb-8">
              {pkg.description}
            </p>
          )}
        </div>

        <div class="flex flex-none md:items-end flex-col gap-2 md:gap-4 text-right pb-4 md:ml-auto">
          <div class="flex flex-col md:flex-row gap-2 md:gap-8 items-between">
            {runtimeCompat &&
              (
                <div class="flex flex-row md:flex-col items-center md:items-end gap-2 md:gap-1.5 text-sm font-bold">
                  <div aria-hidden="true">Works with</div>
                  {runtimeCompat}
                </div>
              )}

            {pkg.score !== null && (
              <a
                class="flex flex-row md:flex-col items-baseline md:items-end gap-2 md:gap-1.5 text-sm font-bold"
                href={`/@${pkg.scope}/${pkg.name}/score`}
              >
                <div>JSR Score</div>
                <div
                  class={`!leading-none md:text-xl ${
                    getScoreTextColorClass(pkg.score)
                  }`}
                >
                  {pkg.score}%
                </div>
              </a>
            )}
          </div>

          <div>
            {selectedVersion?.createdAt && (
              <div class="flex flex-row items-baseline md:items-end md:flex-col gap-2 md:gap-1.5 text-sm font-bold">
                <div>Published</div>
                <div
                  class="leading-none font-normal"
                  title={new Date(selectedVersion.createdAt).toISOString()
                    .slice(
                      0,
                      10,
                    )}
                >
                  {`${
                    twas(new Date(selectedVersion.createdAt).getTime())
                  } (${selectedVersion.version})`}
                </div>
              </div>
            )}
          </div>

<<<<<<< HEAD
          <div>
            <TicketModal
              user={user}
              kind="package_report"
              style="danger"
              title="Report package"
              description={
                <>
                  <p class="mt-4 text-secondary">
                    Please provide a reason for reporting this package. We will
                    review your report and take appropriate action.
                  </p>
                  <p class="mt-4 text-secondary">
                    Please review the{" "}
                    <a href="/docs/usage-policy#package-contents-and-metadata">
                      JSR usage policy
                    </a>{" "}
                    before submitting a report.
                  </p>
                </>
              }
              fields={[
                {
                  name: "message",
                  label: "Reason",
                  type: "textarea",
                  required: true,
                },
              ]}
              extraMeta={{
                scope: pkg.scope,
                name: pkg.name,
                version: selectedVersion?.version,
              }}
            >
              <TbFlag class="size-6 md:size-4" /> Report package
            </TicketModal>
          </div>
=======
          {downloads && (
            <div>
              <DownloadWidget
                downloads={downloads.total}
                scope={pkg.scope}
                pkg={pkg.name}
              />
            </div>
          )}
>>>>>>> 635a1a6e
        </div>
      </div>
    </div>
  );
}<|MERGE_RESOLUTION|>--- conflicted
+++ resolved
@@ -221,46 +221,6 @@
             )}
           </div>
 
-<<<<<<< HEAD
-          <div>
-            <TicketModal
-              user={user}
-              kind="package_report"
-              style="danger"
-              title="Report package"
-              description={
-                <>
-                  <p class="mt-4 text-secondary">
-                    Please provide a reason for reporting this package. We will
-                    review your report and take appropriate action.
-                  </p>
-                  <p class="mt-4 text-secondary">
-                    Please review the{" "}
-                    <a href="/docs/usage-policy#package-contents-and-metadata">
-                      JSR usage policy
-                    </a>{" "}
-                    before submitting a report.
-                  </p>
-                </>
-              }
-              fields={[
-                {
-                  name: "message",
-                  label: "Reason",
-                  type: "textarea",
-                  required: true,
-                },
-              ]}
-              extraMeta={{
-                scope: pkg.scope,
-                name: pkg.name,
-                version: selectedVersion?.version,
-              }}
-            >
-              <TbFlag class="size-6 md:size-4" /> Report package
-            </TicketModal>
-          </div>
-=======
           {downloads && (
             <div>
               <DownloadWidget
@@ -270,7 +230,6 @@
               />
             </div>
           )}
->>>>>>> 635a1a6e
         </div>
       </div>
     </div>
