// Copyright 2024 the JSR authors. All rights reserved. MIT license.
import { Handlers, PageProps } from "$fresh/server.ts";
import { Markdown } from "../../components/Markdown.tsx";
import { Head } from "$fresh/src/runtime/head.ts";
import { State } from "../../util.ts";

import { extract } from "$std/front_matter/yaml.ts";

import TOC, { groupsNames } from "../../docs/toc.ts";

const groups = new Map<string, { id: string; title: string }[]>();
for (const group of groupsNames) {
  groups.set(group, []);
}
const files = new Map<string, string>();
for (const { id, title, group } of TOC) {
  groups.get(group)!.push({ id, title });
  files.set(id, title);
}

interface Data {
  id: string;
  title: string;
  description: string;
  content: string;
}

export default function PackagePage({ data }: PageProps<Data, State>) {
  return (
    <div class="mb-20">
      <Head>
        <title>{data.title} - Docs - JSR</title>
        <meta name="description" content={data.description} />
      </Head>

      <div class="grid grid-cols-1 md:grid-cols-10">
        <nav class="pb-10 md:border-r-1.5 md:col-span-3 lg:col-span-2 order-2 md:order-1 border-t-1.5 border-cyan-900 md:border-t-0 md:border-slate-300 pt-4 md:pt-0">
          <div>
            <p class="text-xl font-semibold" id="sidebar">Docs</p>
          </div>

          {Array.from(groups.entries()).map(([group, files]) => (
            <div class="my-6">
              <p class="font-bold">{group}</p>
              <ul class="my-2">
                {files.map(({ id, title }) => (
                  <li>
                    <a
                      href={`/docs/${id}`}
                      class={`${
                        id === data.id
                          ? "px-4 text-cyan-700 border-l-4 border-cyan-400 bg-cyan-100"
                          : "pl-5 pr-4"
                      } py-1.5 block leading-5 hover:text-gray-600 hover:underline`}
                    >
                      {title}
                    </a>
                  </li>
                ))}
              </ul>
            </div>
          ))}
        </nav>

        <div class="md:col-span-7 mb-12 md:px-6 lg:px-8 order-1 md:order-2">
<<<<<<< HEAD
          <p class="text-sm mb-6 -mt-2 md:hidden">
            <a href="#sidebar" class="link">View table of contents</a>
          </p>
          <h1 class="text-4xl lg:text-5xl text-balance font-medium mb-8 text-gray-900">
=======
          <h1 class="text-4xl lg:text-5xl lg:leading-[1.1] text-balance font-medium mb-8 text-gray-900">
>>>>>>> c765a80c
            {data.title}
          </h1>
          <Markdown source={data.content} />
        </div>
      </div>
    </div>
  );
}

export const handler: Handlers<Data, State> = {
  async GET(_, ctx) {
    const { id } = ctx.params;
    if (!files.has(id)) return ctx.renderNotFound();

    const title = files.get(id)!;
    const path = new URL(`../../docs/${id}.md`, import.meta.url).pathname;
    const markdown = await Deno.readTextFile(path);

    const { body, attrs } = extract(markdown);

    return ctx.render({
      content: body,
      id,
      title: attrs.title as string ?? title,
      description: attrs.description as string,
    });
  },
};<|MERGE_RESOLUTION|>--- conflicted
+++ resolved
@@ -63,14 +63,10 @@
         </nav>
 
         <div class="md:col-span-7 mb-12 md:px-6 lg:px-8 order-1 md:order-2">
-<<<<<<< HEAD
           <p class="text-sm mb-6 -mt-2 md:hidden">
             <a href="#sidebar" class="link">View table of contents</a>
           </p>
-          <h1 class="text-4xl lg:text-5xl text-balance font-medium mb-8 text-gray-900">
-=======
           <h1 class="text-4xl lg:text-5xl lg:leading-[1.1] text-balance font-medium mb-8 text-gray-900">
->>>>>>> c765a80c
             {data.title}
           </h1>
           <Markdown source={data.content} />
