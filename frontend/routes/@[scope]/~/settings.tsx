// Copyright 2024 the JSR authors. All rights reserved. MIT license.
import { HttpError } from "fresh";
import { ComponentChildren } from "preact";
import { define } from "../../../util.ts";
import { ScopeHeader } from "../(_components)/ScopeHeader.tsx";
import { ScopeNav } from "../(_components)/ScopeNav.tsx";
import { FullScope, User } from "../../../utils/api_types.ts";
import { scopeDataWithMember } from "../../../utils/data.ts";
import { path } from "../../../utils/api.ts";
import { QuotaCard } from "../../../components/QuotaCard.tsx";
import TbCheck from "tb-icons/TbCheck";
import { scopeIAM } from "../../../utils/iam.ts";
import { TicketModal } from "../../../islands/TicketModal.tsx";

export default define.page<typeof handler>(function ScopeSettingsPage(
  { data, state },
) {
  return (
    <div class="mb-20">
      <ScopeHeader scope={data.scope} />
      <ScopeNav active="Settings" iam={data.iam} scope={data.scope.scope} />
      <ScopeQuotas scope={data.scope} user={state.user!} />
      <GitHubActionsSecurity scope={data.scope} />
      <RequirePublishingFromCI scope={data.scope} />
      <DeleteScope scope={data.scope} />
    </div>
  );
});

function ScopeQuotas({ scope, user }: { scope: FullScope; user: User }) {
  return (
    <div class="mt-8">
      <h2 class="text-lg sm:text-xl font-semibold">Quotas</h2>
      <div class="flex flex-col gap-8">
        <p class="text-jsr-gray-600 max-w-2xl">
          Scopes have certain quotas to help prevent abuse. We are happy to
          increase your quotas as needed — just send us an increase request.
        </p>
        <div class="grid grid-cols-1 md:grid-cols-2 lg:grid-cols-3 gap-4">
          <QuotaCard
            title="Total packages"
            description="The total number of packages in the scope."
            limit={scope.quotas.packageLimit}
            usage={scope.quotas.packageUsage}
          />
          <QuotaCard
            title="New packages per week"
            description="The number of new packages that can be created in the scope over a 7 day rolling window."
            limit={scope.quotas.newPackagePerWeekLimit}
            usage={scope.quotas.newPackagePerWeekUsage}
          />
          <QuotaCard
            title="Publish attempts per week"
            description="The number of versions that can be published across all packages in the scope over a 7 day rolling window."
            limit={scope.quotas.publishAttemptsPerWeekLimit}
            usage={scope.quotas.publishAttemptsPerWeekUsage}
          />
        </div>
        <div>
          <TicketModal
            user={user}
            kind="scope_quota_increase"
            style="primary"
            title="Request scope quota increase"
            description={
              <>
                <p class="mt-4 text-jsr-gray-600">
                  Please provide a reason for requesting a quota increase for
                  the scope @{scope.scope}. Your limit does not have to be
                  exhausted already to request an increase.
                </p>
              </>
            }
            fields={[
              {
                name: "quota kind",
                label: "Quota to increase",
                type: "select",
                values: [
                  "Total packages",
                  "New packages per week",
                  "Publish attempts per week",
                ],
                required: true,
              },
              {
                name: "amount",
                label: "Amount to increase by",
                type: "number",
                required: true,
              },
              {
                name: "message",
                label: "Reason",
                type: "textarea",
                required: true,
              },
            ]}
            extraMeta={{ scope: scope.scope }}
          >
            Request scope quota increase
          </TicketModal>
        </div>
      </div>
    </div>
  );
}

function GitHubActionsSecurity({ scope }: { scope: FullScope }) {
  return (
    <div class="mb-12 mt-12">
      <h2 class="text-lg sm:text-xl font-semibold">GitHub Actions security</h2>
      <p class="mt-2 text-jsr-gray-600 max-w-2xl">
        GitHub Actions can be used to publish packages to JSR without having to
        set up authentication tokens. Publishing is permitted only if the
        workflow runs in the GitHub repository that is linked to the package on
        JSR.
      </p>
      <p class="mt-4 text-jsr-gray-600 max-w-2xl">
        Additionally, you can restrict publishing to be permitted only if the
        user that triggered the GitHub Actions workflow is a member of this
        scope on JSR.{" "}
      </p>
      <form
        class="mt-8 grid gap-4 md:grid-cols-2 w-full max-w-4xl"
        method="POST"
      >
        <CardButton
          title="Restrict publishing to members"
          description={
            <>
              The GitHub user that triggers the GitHub Actions workflow must be
              a member of this JSR scope, and the workflow must run in the
              GitHub repository linked to the JSR package.
            </>
          }
          selected={scope.ghActionsVerifyActor}
          type="submit"
          name="action"
          value="enableGhActionsVerifyActor"
        />
        <CardButton
          title="Do not restrict publishing"
          description={
            <>
              Any GitHub user with write access to the GitHub repository can
              trigger a GitHub Actions workflow to publish a new version. The
              workflow must run in the GitHub repository linked to the JSR
              package.
            </>
          }
          selected={!scope.ghActionsVerifyActor}
          type="submit"
          name="action"
          value="disableGhActionsVerifyActor"
        />
      </form>
    </div>
  );
}

function RequirePublishingFromCI({ scope }: { scope: FullScope }) {
  return (
    <div class="mb-12 mt-12">
      <h2 class="text-lg sm:text-xl font-semibold">
        Require Publishing from CI
      </h2>
      <p class="mt-2 text-jsr-gray-600 max-w-2xl">
        Requiring publishing from CI ensures that all new versions for packages
        in this scope are published from a GitHub Actions workflow. This
        disables the ability to publish with the{" "}
        <span class="font-mono">jsr publish</span>{" "}
        command from a local development environment.
      </p>

      <p class="mt-4 text-jsr-gray-600 max-w-2xl">
        This setting is currently{" "}
        <span class="font-semibold">
          {scope.requirePublishingFromCI ? "enabled" : "disabled"}
        </span>. {scope.requirePublishingFromCI
          ? (
            "All new versions for packages in this scope are required to be published from a GitHub Actions workflow."
          )
          : (
            "New versions can be published from CI, or from a local development environment."
          )}
      </p>
      <form
        class="mt-8 max-w-4xl"
        method="POST"
      >
        <input
          type="hidden"
          name="value"
          value={String(!scope.requirePublishingFromCI)}
        />
        <button
          name="action"
          value="requirePublishingFromCI"
          class={scope.requirePublishingFromCI
            ? "button-danger"
            : "button-primary"}
          type="submit"
        >
          {scope.requirePublishingFromCI ? "Disable" : "Enable"}{" "}
          requiring publishing from CI
        </button>
      </form>
    </div>
  );
}

interface CardButtonProps {
  title: ComponentChildren;
  description: ComponentChildren;
  selected?: boolean;
  name?: string;
  value?: string;
<<<<<<< HEAD
  type?: "submit" | "reset" | "button";
=======
  type?: "button" | "submit" | "reset";
>>>>>>> 5f0952c4
}

function CardButton(props: CardButtonProps) {
  return (
    <button
      class={`grid text-left rounded-xl p-6 group focus-visible:bg-jsr-yellow-50/30 hover:bg-jsr-yellow-50/30 focus-visible:ring-2 outline-none active:bg-jsr-gray-100 ring-2 ${
        props.selected ? "ring-jsr-yellow-400" : "ring-jsr-gray-100/50"
      }`}
      type={props.type}
      name={props.name}
      value={props.value}
    >
      <div class="flex justify-between">
        <p class="text-jsr-gray-900 font-semibold leading-none">
          {props.title}
        </p>
        <div
          class={`-mt-2 -mr-2 h-6 w-6 rounded-full flex-shrink-0 flex justify-center items-center group-focus-visible:ring-2 ring-jsr-yellow-700/20 ${
            props.selected
              ? "ring ring-jsr-cyan-950 bg-jsr-cyan-950 text-jsr-yellow"
              : "ring"
          }`}
        >
          {props.selected && <TbCheck class="stroke-2 size-9" />}
        </div>
      </div>
      <p class="mt-2 w-5/6 text-jsr-gray-600 text-sm">{props.description}</p>
    </button>
  );
}

function DeleteScope({ scope }: { scope: FullScope }) {
  const isEmpty = scope.quotas.packageUsage === 0;
  return (
    <form class="mb-8 mt-8" method="POST">
      <h2 class="text-lg font-semibold">Delete scope</h2>
      <p class="mt-2 text-jsr-gray-600 max-w-3xl">
        Deleting the scope will immediately allow other users to claim the scope
        and publish packages to it. This action cannot be undone.
      </p>
      <button
        class="mt-4 button-danger"
        disabled={!isEmpty}
        type="submit"
        name="action"
        value="deleteScope"
      >
        Delete scope
      </button>
      {!isEmpty && (
        <p class="mt-4 text-red-600">
          This scope cannot be deleted because it contains packages. Only empty
          scopes can be deleted.
        </p>
      )}
    </form>
  );
}

export const handler = define.handlers({
  async GET(ctx) {
    const [user, data] = await Promise.all([
      ctx.state.userPromise,
      scopeDataWithMember(ctx.state, ctx.params.scope),
    ]);
    if (user instanceof Response) return user;
    if (data === null) throw new HttpError(404, "The scope was not found.");

    const iam = scopeIAM(ctx.state, data?.scopeMember, user);
    if (!iam.canAdmin) throw new HttpError(404, "The scope was not found.");

    ctx.state.meta = { title: `Settings - @${data.scope.scope} - JSR` };
    return {
      data: {
        scope: data.scope as FullScope,
        iam,
      },
    };
  },
  async POST(ctx) {
    const req = ctx.req;
    const scope = ctx.params.scope;
    const form = await req.formData();
    const action = String(form.get("action"));
    let enableGhActionsVerifyActor = false;
    switch (action) {
      case "enableGhActionsVerifyActor":
        enableGhActionsVerifyActor = true;
        // fallthrough
      case "disableGhActionsVerifyActor": {
        const res = await ctx.state.api.patch(
          path`/scopes/${scope}`,
          { ghActionsVerifyActor: enableGhActionsVerifyActor },
        );
        if (!res.ok) {
          if (res.code === "scopeNotFound") {
            throw new HttpError(404, "The scope was not found.");
          }
          throw res; // graceful handle errors
        }
        return new Response(null, {
          status: 303,
          headers: { Location: `/@${scope}/~/settings` },
        });
      }
      case "requirePublishingFromCI": {
        const value = form.get("value") === "true";
        const res = await ctx.state.api.patch(
          path`/scopes/${scope}`,
          { requirePublishingFromCI: value },
        );
        if (!res.ok) {
          if (res.code === "scopeNotFound") {
            throw new HttpError(404, "The scope was not found.");
          }
          throw res; // graceful handle errors
        }
        return new Response(null, {
          status: 303,
          headers: { Location: `/@${scope}/~/settings` },
        });
      }
      case "deleteScope": {
        const res = await ctx.state.api.delete(path`/scopes/${scope}`);
        if (!res.ok) {
          if (res.code === "scopeNotFound") {
            throw new HttpError(404, "The scope was not found.");
          }
          throw res; // graceful handle errors
        }
        return new Response(null, {
          status: 303,
          headers: { Location: `/` },
        });
      }
      default:
        throw new Error("Invalid action " + action);
    }
  },
});<|MERGE_RESOLUTION|>--- conflicted
+++ resolved
@@ -216,11 +216,7 @@
   selected?: boolean;
   name?: string;
   value?: string;
-<<<<<<< HEAD
-  type?: "submit" | "reset" | "button";
-=======
   type?: "button" | "submit" | "reset";
->>>>>>> 5f0952c4
 }
 
 function CardButton(props: CardButtonProps) {
