--- conflicted
+++ resolved
@@ -54,7 +54,6 @@
       onSubmit={onSubmit}
     >
       <div class="mt-4 flex gap-4">
-<<<<<<< HEAD
         <div class="flex">
           <select
             name="kind"
@@ -74,25 +73,15 @@
             <option value="uuid">User ID</option>
           </select>
           <input
-            class="inline-block w-full max-w-sm p-1.5 input-container input rounded-l-none"
+            class="inline-block w-full max-w-sm px-3 input-container text-sm input rounded-l-none"
             type="text"
             name="inviteValue"
-            placeholder={kind.value === "github" ? "GitHub login" : "User ID"}
+            placeholder={kind.value === "github" ? "GitHub username" : "User ID"}
             required
             ref={inputRef}
             disabled={submitting}
           />
         </div>
-=======
-        <input
-          class="block w-full max-w-sm px-3 input-container text-sm input"
-          type="text"
-          name="githubLogin"
-          placeholder="GitHub username"
-          required
-          disabled={submitting}
-        />
->>>>>>> 5b4e6aa2
         <button
           class="button-primary"
           type="submit"
