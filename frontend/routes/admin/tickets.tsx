--- conflicted
+++ resolved
@@ -41,26 +41,6 @@
         sortBy={data.sortBy}
         currentUrl={url}
       >
-<<<<<<< HEAD
-        {data.tickets.map((ticket) => (
-          <TableRow key={ticket.id}>
-            <TableData>
-              <div class="flex items-center gap-1.5">
-                {ticket.messages.at(-1)!.author.id === ticket.creator.id &&
-                  !ticket.closed && (
-                  <div class="rounded-full bg-orange-600 h-2.5 w-2.5" />
-                )}
-                <div
-                  class={`${
-                    ticket.closed
-                      ? "bg-green-400 dark:bg-green-600"
-                      : "bg-orange-400 dark:bg-orange-600"
-                  } rounded-full p-1`}
-                >
-                  {ticket.closed
-                    ? <TbCheck class="text-white" />
-                    : <TbClock class="text-white" />}
-=======
         {data.tickets.map((ticket) => {
           const isNotification =
             ticket.messages.at(-1)!.author.id === ticket.creator.id &&
@@ -75,7 +55,9 @@
                   )}
                   <div
                     class={`${
-                      ticket.closed ? "bg-green-400" : "bg-orange-400"
+                      ticket.closed
+                      ? "bg-green-400 dark:bg-green-600"
+                      : "bg-orange-400 dark:bg-orange-600"
                     } ${!isNotification && "ml-4"} rounded-full p-1`}
                   >
                     {ticket.closed
@@ -83,7 +65,6 @@
                       : <TbClock class="text-white" />}
                   </div>
                   <span>{ticket.closed ? "closed" : "open"}</span>
->>>>>>> 635a1a6e
                 </div>
               </TableData>
               <TableData>
