--- conflicted
+++ resolved
@@ -7,12 +7,8 @@
 import { ListPanel } from "../components/ListPanel.tsx";
 import { Head } from "$fresh/runtime.ts";
 import { ComponentChildren } from "preact";
-<<<<<<< HEAD
-import { HomepageHero } from "../islands/HomepageHero.tsx";
+import { HomepageHero } from "../components/HomepageHero.tsx";
 import { Logo } from "../components/Logo.tsx";
-=======
-import { HomepageHero } from "../components/HomepageHero.tsx";
->>>>>>> db3f97fb
 
 interface Data {
   stats: Stats;
