--- conflicted
+++ resolved
@@ -47,11 +47,7 @@
   return (
     <button
       onClick={toggleDarkMode}
-<<<<<<< HEAD
-      class="md:p-2 rounded-md text-primary hover:bg-jsr-gray-100 dark:hover:bg-jsr-gray-900 focus:outline-none"
-=======
       class="p-2 rounded-md text-jsr-cyan-700 hover:text-jsr-cyan-900 dark:text-cyan-400 dark:hover:text-cyan-300 hover:bg-jsr-gray-100 dark:hover:bg-jsr-gray-900 focus:outline-none"
->>>>>>> 0183b4a8
       title={isDark ? "Switch to light mode" : "Switch to dark mode"}
       aria-label={isDark ? "Switch to light mode" : "Switch to dark mode"}
       type="button"
