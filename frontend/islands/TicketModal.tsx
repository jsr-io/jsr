// Copyright 2024 the JSR authors. All rights reserved. MIT license.
<<<<<<< HEAD
import { useEffect, useId, useRef, useState } from "preact/hooks";
import { ApiTicket, NewTicket, TicketKind, User } from "../utils/api_types.ts";
=======
import { useEffect, useId, useRef } from "preact/hooks";
import { NewTicket, Ticket, TicketKind, User } from "../utils/api_types.ts";
>>>>>>> 8910e68f
import type { ComponentChildren } from "preact";
import { TbLoader2 } from "tb-icons";
import { api, path } from "../utils/api.ts";
import { useSignal } from "@preact/signals";

interface Field {
  name: string;
  label: string;
  type: string;
  values?: string[];
  required: boolean;
}

const BASE_INPUT_STYLING = "w-full block px-2 py-1.5 input-container input";

export function TicketModal(
  { user, kind, style, fields, children, extraMeta, title, description }: {
    children: ComponentChildren;
    kind: TicketKind;
    style: "primary" | "danger";
    user: User | null;
    title: string;
    description: ComponentChildren;
    fields: Field[];
    extraMeta?: Record<string, string | undefined>;
  },
) {
<<<<<<< HEAD
  const [open, setOpen] = useState(false);
  const [status, setStatus] = useState<"pending" | "submitting" | "submitted">(
    "pending",
  );
  const [ticket, setTicket] = useState<ApiTicket | null>(null);
=======
  const open = useSignal(false);
  const status = useSignal<"pending" | "submitting" | "submitted">("pending");
  const ticket = useSignal<Ticket | null>(null);
>>>>>>> 8910e68f
  const buttonRef = useRef<HTMLButtonElement>(null);
  const ref = useRef<HTMLFormElement>(null);

  useEffect(() => {
    function outsideClick(e: Event) {
      if (
        (ref.current && !ref.current.contains(e.target as Element)) &&
        (buttonRef.current && !buttonRef.current.contains(e.target as Element))
      ) {
        open.value = false;
      }
    }
    document.addEventListener("click", outsideClick);
    return () => document.removeEventListener("click", outsideClick);
  }, []);

  useEffect(() => {
    if (!open.value && status.value !== "pending") {
      setTimeout(() => {
        status.value = "pending";
      }, 200);
    }
  }, [open]);

  const prefix = useId();

  return (
    <div class="select-none text-left">
      <button
        ref={buttonRef}
        id={`${prefix}-ticket-modal`}
        class={`button-${style}`}
        type="button"
        onClick={() => open.value = !open.value}
        aria-expanded={open.value ? "true" : "false"}
        disabled={!user}
        title={user ? "" : "Please log-in to use this button"}
      >
        {children}
      </button>
      <div
        class={`fixed top-0 right-0 w-screen h-screen bg-gray-300/40 dark:bg-jsr-gray-950/70 z-[80] flex justify-center items-center overflow-hidden ${
          open.value ? "opacity-100" : "opacity-0 pointer-events-none"
        } transition`}
        aria-labelledby={`${prefix}-ticket-modal`}
        role="region"
        style="--tw-shadow-color: rgba(156,163,175,0.2);"
      >
        <form
          ref={ref}
          class={`space-y-3 z-[90] rounded border-1.5 border-current dark:border-cyan-700 bg-white dark:bg-jsr-gray-950 shadow min-w-96 ${
            status.value === "pending" ? "w-[40vw]" : ""
          } max-w-[95vw] max-h-[95vh] px-6 py-4 ${
            open.value ? "translate-y-0" : "translate-y-5"
          } transition`}
          style="--tw-shadow-color: rgba(156,163,175,0.2);"
          onSubmit={(e) => {
            e.preventDefault();
            const formdata = new FormData(e.currentTarget);

            const meta = Object.fromEntries(
              formdata.entries().filter(([_, v]) => typeof v === "string"),
            ) as Record<string, string>;

            const message = meta.message as string;
            delete meta.message;

            if (extraMeta) {
              Object.assign(meta, extraMeta);
            }

            const data: NewTicket = {
              kind,
              message,
              meta,
            };

            status.value = "submitting";

            api.post<ApiTicket>(path`/tickets`, data).then((res) => {
              if (res.ok) {
                status.value = "submitted";
                ticket.value = res.data;
              }
            });
          }}
        >
          <h2 class="text-lg font-semibold text-primary">
            New Ticket: {title}
          </h2>

          {status.value === "pending"
            ? (
              <>
                <div class="text-sm text-secondary">
                  {description}
                </div>

                {fields.map((field) => {
                  let input;

                  switch (field.type) {
                    case "textarea":
                      input = (
                        <textarea
                          name={field.name}
                          required={field.required}
                          class={`${BASE_INPUT_STYLING} min-h-[4em] max-h-[20em]`}
                        />
                      );
                      break;
                    case "select":
                      input = (
                        <select
                          name={field.name}
                          required={field.required}
                          class={BASE_INPUT_STYLING}
                        >
                          {field.values!.map((value) => (
                            <option key={value} value={value}>{value}</option>
                          ))}
                        </select>
                      );
                      break;
                    default:
                      input = (
                        <input
                          type={field.type}
                          name={field.name}
                          required={field.required}
                          class={BASE_INPUT_STYLING}
                        />
                      );
                  }

                  return (
                    <label class="block">
                      <span class="text-sm text-primary mb-1.5 block">
                        {field.label}
                        {field.required
                          ? <span class="text-sm text-red-500">*</span>
                          : null}
                      </span>
                      {input}
                    </label>
                  );
                })}

                <div class="flex justify-between">
                  <input type="submit" value="Submit" class="button-primary" />
                  <button
                    type="button"
                    class="button-danger"
                    onClick={() => {
                      open.value = false;
                      ref.current?.reset();
                    }}
                  >
                    Cancel
                  </button>
                </div>
              </>
            )
            : (
              <div class="flex flex-col gap-3 items-center justify-center py-6">
                {status.value === "submitting"
                  ? <TbLoader2 class="w-8 h-8 animate-spin" />
                  : (
                    <>
                      <div>
                        The ticket was submitted. You can view it{" "}
                        <a href={`/ticket/${ticket.value!.id}`} class="link">
                          here
                        </a>
                      </div>
                      <button
                        type="button"
                        class="button-danger"
                        onClick={() => {
                          open.value = false;
                          ref.current?.reset();
                        }}
                      >
                        Close
                      </button>
                    </>
                  )}
              </div>
            )}
        </form>
      </div>
    </div>
  );
}<|MERGE_RESOLUTION|>--- conflicted
+++ resolved
@@ -1,11 +1,6 @@
 // Copyright 2024 the JSR authors. All rights reserved. MIT license.
-<<<<<<< HEAD
-import { useEffect, useId, useRef, useState } from "preact/hooks";
+import { useEffect, useId, useRef } from "preact/hooks";
 import { ApiTicket, NewTicket, TicketKind, User } from "../utils/api_types.ts";
-=======
-import { useEffect, useId, useRef } from "preact/hooks";
-import { NewTicket, Ticket, TicketKind, User } from "../utils/api_types.ts";
->>>>>>> 8910e68f
 import type { ComponentChildren } from "preact";
 import { TbLoader2 } from "tb-icons";
 import { api, path } from "../utils/api.ts";
@@ -33,17 +28,9 @@
     extraMeta?: Record<string, string | undefined>;
   },
 ) {
-<<<<<<< HEAD
-  const [open, setOpen] = useState(false);
-  const [status, setStatus] = useState<"pending" | "submitting" | "submitted">(
-    "pending",
-  );
-  const [ticket, setTicket] = useState<ApiTicket | null>(null);
-=======
   const open = useSignal(false);
   const status = useSignal<"pending" | "submitting" | "submitted">("pending");
-  const ticket = useSignal<Ticket | null>(null);
->>>>>>> 8910e68f
+  const ticket = useSignal<NewTicket | ApiTicket | null>(null);
   const buttonRef = useRef<HTMLButtonElement>(null);
   const ref = useRef<HTMLFormElement>(null);
 
@@ -215,7 +202,7 @@
                     <>
                       <div>
                         The ticket was submitted. You can view it{" "}
-                        <a href={`/ticket/${ticket.value!.id}`} class="link">
+                        <a href={`/ticket/${ticket.value!}`} class="link">
                           here
                         </a>
                       </div>
