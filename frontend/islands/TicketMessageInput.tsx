// Copyright 2024 the JSR authors. All rights reserved. MIT license.
<<<<<<< HEAD
import { useEffect, useState } from "preact/hooks";
=======
>>>>>>> e6e89b04
import { TbCheck, TbClock } from "tb-icons";
import {
  AdminUpdateTicketRequest,
  FullUser,
  NewTicketMessage,
  Ticket,
} from "../utils/api_types.ts";
import { api, path } from "../utils/api.ts";
import { useSignal } from "@preact/signals";

export function TicketMessageInput(
  { ticket, user }: { ticket: Ticket; user: FullUser },
) {
<<<<<<< HEAD
  const [message, setMessage] = useState("");
  const [error, setError] = useState<string | null>(null);

  useEffect(() => {
    if (error) {
      const timeout = setTimeout(() => {
        setError(null);
      }, 3000); // 3 seconds

      return () => clearTimeout(timeout);
    }
  }, [error]);
=======
  const message = useSignal("");
>>>>>>> e6e89b04

  return (
    <form
      class="space-y-5"
      onSubmit={(e) => {
        e.preventDefault();

        if (message.trim() === "") {
          setError("Message cannot be empty");
          return;
        }

        api.post(
          path`/tickets/${ticket.id}`,
          {
            message: message.value,
          } satisfies NewTicketMessage,
        ).then((resp) => {
          if (resp.ok) {
            // deno-lint-ignore no-window
            window.location.reload();
          } else {
            console.error(resp);
          }
        });
      }}
    >
      <textarea
        class="w-full block px-2 py-1.5 input-container input min-h-20 bg-white dark:bg-jsr-gray-900"
        value={message}
        rows={3}
        placeholder="Type your message here..."
        onChange={(e) => message.value = e.currentTarget!.value}
      />
      <div class="flex justify-end gap-4 items-center">
        {error && (
          <div class="text-red-500 font-semibold">
            <p>
              {error}
            </p>
          </div>
        )}
        <button type="submit" class="button-primary">Send message</button>
        {user.isStaff && (
          <button
            type="button"
            class="button-danger"
            onClick={(e) => {
              e.preventDefault();

              api.patch(
                path`/admin/tickets/${ticket.id}`,
                {
                  closed: !ticket.closed,
                } satisfies AdminUpdateTicketRequest,
              ).then((resp) => {
                if (resp.ok) {
                  // deno-lint-ignore no-window
                  window.location.reload();
                } else {
                  console.error(resp);
                }
              });
            }}
          >
            {ticket.closed
              ? (
                <>
                  <TbClock class="text-white" /> Re-open
                </>
              )
              : (
                <>
                  <TbCheck class="text-white" /> Close
                </>
              )} ticket
          </button>
        )}
      </div>
    </form>
  );
}<|MERGE_RESOLUTION|>--- conflicted
+++ resolved
@@ -1,8 +1,5 @@
 // Copyright 2024 the JSR authors. All rights reserved. MIT license.
-<<<<<<< HEAD
 import { useEffect, useState } from "preact/hooks";
-=======
->>>>>>> e6e89b04
 import { TbCheck, TbClock } from "tb-icons";
 import {
   AdminUpdateTicketRequest,
@@ -16,8 +13,7 @@
 export function TicketMessageInput(
   { ticket, user }: { ticket: Ticket; user: FullUser },
 ) {
-<<<<<<< HEAD
-  const [message, setMessage] = useState("");
+  const message = useSignal("");
   const [error, setError] = useState<string | null>(null);
 
   useEffect(() => {
@@ -29,9 +25,6 @@
       return () => clearTimeout(timeout);
     }
   }, [error]);
-=======
-  const message = useSignal("");
->>>>>>> e6e89b04
 
   return (
     <form
@@ -39,7 +32,7 @@
       onSubmit={(e) => {
         e.preventDefault();
 
-        if (message.trim() === "") {
+        if (message.value.trim() === "") {
           setError("Message cannot be empty");
           return;
         }
