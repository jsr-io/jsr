// Copyright 2024 the JSR authors. All rights reserved. MIT license.
import { ComponentChildren } from "preact";
import { NavMenu } from "../islands/NavMenu.tsx";

export interface NavProps {
  children?: ComponentChildren;
  noTopMargin?: boolean;
}

export function Nav(props: NavProps) {
  return (
<<<<<<< HEAD
    <nav class="mt-3 md:border-b border-jsr-cyan-300/30 max-w-full flex justify-between overflow-hidden items-end">
      <ul id="nav-items" class="flex flex-row">
        {props.children}
      </ul>
      <NavMenu />
=======
    <nav
      class={`${
        props.noTopMargin ? "" : "mt-3"
      } md:border-b border-jsr-cyan-300/30 flex flex-wrap md:flex-nowrap flex-row max-w-full overflow-auto items-end`}
    >
      {props.children}
>>>>>>> 38dd399a
    </nav>
  );
}

export interface NavItemProps {
  href: string;
  active?: boolean;
  children?: ComponentChildren;
}

export function NavItem(props: NavItemProps) {
  return (
    <a
      class={`md:px-3 px-4 py-2 text-sm md:text-base min-h-10 leading-none rounded-md md:rounded-t-md md:rounded-b-none hover:bg-jsr-cyan-100 flex items-center select-none ${
        props.active
          ? "bg-jsr-cyan-50 md:border-r-1 md:border-t-1 md:border-l-1 md:border-b-0 border-1 border-jsr-cyan-300/30 font-semibold"
          : ""
      }`}
      href={props.href}
    >
      {props.children}
    </a>
  );
}<|MERGE_RESOLUTION|>--- conflicted
+++ resolved
@@ -9,20 +9,15 @@
 
 export function Nav(props: NavProps) {
   return (
-<<<<<<< HEAD
-    <nav class="mt-3 md:border-b border-jsr-cyan-300/30 max-w-full flex justify-between overflow-hidden items-end">
+    <nav
+      class={`${
+        props.noTopMargin ? "" : "mt-3"
+      } mt-3 md:border-b border-jsr-cyan-300/30 max-w-full flex justify-between overflow-hidden items-end`}
+    >
       <ul id="nav-items" class="flex flex-row">
         {props.children}
       </ul>
       <NavMenu />
-=======
-    <nav
-      class={`${
-        props.noTopMargin ? "" : "mt-3"
-      } md:border-b border-jsr-cyan-300/30 flex flex-wrap md:flex-nowrap flex-row max-w-full overflow-auto items-end`}
-    >
-      {props.children}
->>>>>>> 38dd399a
     </nav>
   );
 }
