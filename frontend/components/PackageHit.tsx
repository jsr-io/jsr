--- conflicted
+++ resolved
@@ -26,26 +26,19 @@
             compact
           />
 
-<<<<<<< HEAD
-          {pkg.score !== null &&
-            (
-              <div class="rounded border-1.5 border-jsr-cyan-950 text-xs px-2 py-1 flex items-center justify-center">
-                {pkg.score}%
+          {pkg.score !== null && (
+            <div
+              class={`rounded-full aspect-square p-0.5 ${
+                getScoreBgColorClass(pkg.score)
+              }`}
+              style={`background-image: conic-gradient(transparent, transparent ${pkg.score}%, #e7e8e8 ${pkg.score}%)`}
+              title="Package score"
+            >
+              <div class="rounded-full aspect-square bg-white text-xs flex items-center justify-center font-semibold min-w-6">
+                {pkg.score}
               </div>
-            )}
-=======
-          <div
-            class={`rounded-full aspect-square p-0.5 ${
-              getScoreBgColorClass(pkg.score)
-            }`}
-            style={`background-image: conic-gradient(transparent, transparent ${pkg.score}%, #e7e8e8 ${pkg.score}%)`}
-            title="Package score"
-          >
-            <div class="rounded-full aspect-square bg-white text-xs flex items-center justify-center font-semibold min-w-6">
-              {pkg.score}
             </div>
-          </div>
->>>>>>> 12fc5ca7
+          )}
         </div>
       </div>
     ),
