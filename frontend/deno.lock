--- conflicted
+++ resolved
@@ -41,18 +41,11 @@
     "npm:@orama/highlight@~0.1.8": "0.1.8",
     "npm:@orama/orama@2": "2.1.1",
     "npm:@oramacloud/client@1": "1.3.20",
-<<<<<<< HEAD
-    "npm:@preact/signals@1.2.1": "1.2.1_preact@10.26.5",
-    "npm:@preact/signals@^1.2.3": "1.3.2_preact@10.22.1",
-    "npm:@types/node@*": "22.12.0",
-    "npm:@viz-js/viz@^3.11.0": "3.12.0",
-    "npm:apexcharts@^4.5.0": "4.5.0_@svgdotjs+svg.js@3.2.4_@svgdotjs+svg.select.js@4.0.2__@svgdotjs+svg.js@3.2.4",
-=======
     "npm:@preact/signals@1.2.1": "1.2.1_preact@10.24.3",
     "npm:@preact/signals@^1.2.3": "1.3.0_preact@10.24.3",
     "npm:@types/node@*": "22.5.4",
     "npm:@viz-js/viz@^3.11.0": "3.11.0",
->>>>>>> f44c3c49
+    "npm:apexcharts@^4.5.0": "4.5.0_@svgdotjs+svg.js@3.2.4_@svgdotjs+svg.select.js@4.0.2__@svgdotjs+svg.js@3.2.4",
     "npm:autoprefixer@10.4.17": "10.4.17_postcss@8.4.35",
     "npm:cssnano@6.0.3": "6.0.3_postcss@8.4.35",
     "npm:esbuild-wasm@0.23.1": "0.23.1",
